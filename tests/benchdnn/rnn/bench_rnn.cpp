/*******************************************************************************
* Copyright 2018-2020 Intel Corporation
*
* Licensed under the Apache License, Version 2.0 (the "License");
* you may not use this file except in compliance with the License.
* You may obtain a copy of the License at
*
*     http://www.apache.org/licenses/LICENSE-2.0
*
* Unless required by applicable law or agreed to in writing, software
* distributed under the License is distributed on an "AS IS" BASIS,
* WITHOUT WARRANTIES OR CONDITIONS OF ANY KIND, either express or implied.
* See the License for the specific language governing permissions and
* limitations under the License.
*******************************************************************************/

#include <stdio.h>
#include <stdlib.h>
#include <string.h>

#include <sstream>

#include "dnnl.h"

#include "dnnl_common.hpp"
#include "dnnl_memory.hpp"
#include "parser.hpp"

#include "rnn/rnn.hpp"

namespace rnn {

void check_correctness(const settings_t &s) {
    for_(const auto &i_prop : s.prop)
    for_(const auto &i_cfg : s.cfg)
    for_(const auto &i_alg : s.alg)
    for_(auto i_with_peephole : s.with_peephole)
    for_(auto i_with_projection : s.with_projection)
    for_(const auto &i_scale_policy : s.scale_policy)
    for_(const auto &i_direction : s.direction)
    for_(const auto &i_activation : s.activation)
    for_(auto i_skip_nonlinear : s.skip_nonlinear)
    for_(auto i_trivial_strides : s.trivial_strides)
    for (const auto &i_mb : s.mb) {
        if (i_with_peephole && i_alg != VANILLA_LSTM) continue;

        const dt_conf_t &cfg = dt_conf_t::create(i_cfg);
        check_case_validity(cfg, i_scale_policy);

        const prb_t p(s.desc, cfg, i_prop, i_alg, i_with_peephole,
                i_with_projection, i_direction, s.attr, i_scale_policy, s.flags,
<<<<<<< HEAD
                i_activation, s.alpha, s.beta, i_skip_nonlinear, i_mb);
=======
                i_activation, s.alpha, s.beta, i_skip_nonlinear,
                i_trivial_strides, i_mb);
>>>>>>> 089420ea
        std::stringstream ss;
        ss << p;
        const std::string cpp_pstr = ss.str();
        const char *pstr = cpp_pstr.c_str();
        BENCHDNN_PRINT(1, "run: %s\n", pstr);

        res_t res {};
        const int status = doit(p, &res);

        bool want_perf_report = false;
        parse_result(res, want_perf_report, s.allow_unimpl, status, pstr);

        if (want_perf_report && bench_mode & PERF) {
            perf_report_t pr(s.perf_template);
            pr.report(&p, &res, pstr);
        }

        benchdnn_stat.tests++;
    }
}

int bench(int argc, char **argv) {
    driver_name = "rnn";
    using namespace parser;
    static settings_t s;
    for (; argc > 0; --argc, ++argv) {
        auto cstr2str = [](const char *str) { return std::string(str); };
        const bool parsed_options = parse_bench_settings(argv[0])
                || parse_batch(bench, argv[0])
                || parse_dir(s.prop, argv[0], "prop")
                || parse_cfg(s.cfg, cstr2str, argv[0])
                || parse_vector_option(s.alg, str2alg, argv[0], "alg")
                || parse_vector_option(
                        s.direction, str2direction, argv[0], "direction")
                || parse_vector_option(
                        s.activation, str2activation, argv[0], "activation")
                || parse_scale_policy(s.scale_policy, argv[0])
                || parse_mb(s.mb, argv[0])
                || parse_skip_nonlinear(s.skip_nonlinear, argv[0])
                || parse_trivial_strides(s.trivial_strides, argv[0])
                || parse_vector_option(
                        s.with_peephole, str2bool, argv[0], "with-peephole")
                || parse_vector_option(
                        s.with_projection, str2bool, argv[0], "with-projection")
                || parse_attr(s.attr, argv[0])
                || parse_allow_unimpl(s.allow_unimpl, argv[0])
                || parse_perf_template(s.perf_template, s.perf_template_def,
                        s.perf_template_csv, argv[0])
                || parse_reset(s, argv[0]);
        if (!parsed_options) {
            catch_unknown_options(argv[0]);

            SAFE_V(str2desc(&s.desc, argv[0]));
            check_correctness(s);
        }
    }

    return parse_last_argument();
}

} // namespace rnn<|MERGE_RESOLUTION|>--- conflicted
+++ resolved
@@ -49,12 +49,8 @@
 
         const prb_t p(s.desc, cfg, i_prop, i_alg, i_with_peephole,
                 i_with_projection, i_direction, s.attr, i_scale_policy, s.flags,
-<<<<<<< HEAD
-                i_activation, s.alpha, s.beta, i_skip_nonlinear, i_mb);
-=======
                 i_activation, s.alpha, s.beta, i_skip_nonlinear,
                 i_trivial_strides, i_mb);
->>>>>>> 089420ea
         std::stringstream ss;
         ss << p;
         const std::string cpp_pstr = ss.str();
