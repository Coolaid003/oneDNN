--- conflicted
+++ resolved
@@ -43,14 +43,10 @@
 // Stream for target engine
 dnnl_stream_t stream_tgt;
 
-<<<<<<< HEAD
-// Engine used to run CPU implementations (use-fast-gpu option)
-=======
 // Scratchpad mode for DNNL
 dnnl_scratchpad_mode_t scratchpad_mode;
 
 // Engine used to run reference implementations (fast-ref-gpu option)
->>>>>>> d5f6d0bb
 dnnl_engine_t engine_cpu;
 
 // Stream for CPU engine
