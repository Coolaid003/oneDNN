--- conflicted
+++ resolved
@@ -67,17 +67,6 @@
             c.ng, c.oc / c.ng, [&](memory::dim g, memory::dim oc) {
                 memory::dim bidx = g * c.oc / c.ng + oc;
                 bias_data[bias_mdw.off_l(bidx, true)] = 0.0;
-<<<<<<< HEAD
-                for (memory::dim mb = 0; mb < c.mb; ++mb)
-                    for (memory::dim oh = 0; oh < c.oh; ++oh)
-                        for (memory::dim ow = 0; ow < c.ow; ++ow) {
-                            memory::dim oidx = mb * c.oc * c.oh * c.ow
-                                    + g * c.oc / c.ng * c.oh * c.ow
-                                    + oc * c.oh * c.ow + oh * c.ow + ow;
-                            bias_data[bias_mdw.off_l(bidx, true)]
-                                    += dst_data[dst_mdw.off_l(oidx, true)];
-                        }
-=======
                 for_(memory::dim mb = 0; mb < c.mb; ++mb)
                 for_(memory::dim oh = 0; oh < c.oh; ++oh)
                 for (memory::dim ow = 0; ow < c.ow; ++ow) {
@@ -87,7 +76,6 @@
                     bias_data[bias_mdw.off_l(bidx, true)]
                             += dst_data[dst_mdw.off_l(oidx, true)];
                 }
->>>>>>> 56ef626d
             });
 }
 
