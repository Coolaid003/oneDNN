--- conflicted
+++ resolved
@@ -27,10 +27,7 @@
 #include <stdlib.h>
 
 #include "dnnl.h"
-<<<<<<< HEAD
-=======
 
->>>>>>> bd6ff1e4
 #include "example_utils.h"
 
 size_t product(int n_dims, const dnnl_dim_t dims[]) {
