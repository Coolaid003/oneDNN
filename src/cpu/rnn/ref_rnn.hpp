/*******************************************************************************
* Copyright 2018-2020 Intel Corporation
*
* Licensed under the Apache License, Version 2.0 (the "License");
* you may not use this file except in compliance with the License.
* You may obtain a copy of the License at
*
*     http://www.apache.org/licenses/LICENSE-2.0
*
* Unless required by applicable law or agreed to in writing, software
* distributed under the License is distributed on an "AS IS" BASIS,
* WITHOUT WARRANTIES OR CONDITIONS OF ANY KIND, either express or implied.
* See the License for the specific language governing permissions and
* limitations under the License.
*******************************************************************************/

#ifndef CPU_REF_RNN_HPP
#define CPU_REF_RNN_HPP

#include <assert.h>

#include "c_types_map.hpp"
#include "memory_tracking.hpp"
#include "type_helpers.hpp"
#include "utils.hpp"

#include "../cpu_isa_traits.hpp"
#include "../gemm/gemm.hpp"
#include "../gemm/os_blas.hpp"

#include "cpu_rnn_pd.hpp"
#include "jit_uni_rnn_common_postgemm_dispatcher.hpp"
#include "rnn_utils.hpp"

namespace dnnl {
namespace impl {
namespace cpu {

template <typename gates_t, typename acc_t>
void gates_reduction(const rnn_utils::rnn_conf_t &rnn, const gates_t *ws_gates_,
        acc_t *diff_bias_) {

    // The loop body needs to be inlined as some versions of icc have
    // an issue with lambdas inside omp simd loops
#define body_loop(i, k) \
    for (int j = 0; j < rnn.mb; j++) \
        diff_bias_[i * rnn.dhc + k] \
                += ws_gates_[j * rnn.scratch_gates_ld + i * rnn.dhc + k];

    // @todo block k on simd-width to enable vectorization in
    // parallel_nd path
#if DNNL_CPU_RUNTIME == DNNL_RUNTIME_OMP && _OPENMP >= 201307
#pragma omp parallel for simd collapse(2)
    for (int i = 0; i < rnn.n_gates; i++)
        for (int k = 0; k < rnn.dhc; k++)
            body_loop(i, k);
#else
    parallel_nd(rnn.n_gates, rnn.dhc, [&](int i, int k) { body_loop(i, k); });
#endif

#undef body_loop
}

template <prop_kind_t aprop, impl::data_type_t src_type,
        impl::data_type_t weights_type, impl::data_type_t acc_type>
struct _ref_rnn_common_t : public primitive_impl_t {
    static constexpr impl::data_type_t scratch_type
            = aprop == prop_kind::forward ? acc_type : src_type;

    /* These types are defined for each element in the cell execution */
    typedef typename prec_traits<src_type>::type src_layer_t;
    typedef typename prec_traits<src_type>::type src_iter_t;
    typedef typename prec_traits<src_type>::type dst_layer_t;
    typedef typename prec_traits<src_type>::type dst_iter_t;
    typedef typename prec_traits<weights_type>::type weights_t;
    typedef typename prec_traits<src_type>::type gemm_data_t;
    typedef typename prec_traits<acc_type>::type gemm_acc_t;
    typedef typename prec_traits<scratch_type>::type scratch_t;
    typedef typename prec_traits<src_type>::type ht_t;
    typedef typename prec_traits<src_type>::type gates_t;

    using class_name
            = _ref_rnn_common_t<aprop, src_type, weights_type, acc_type>;

    typedef rnn_cell_execution_sig((class_name::*cell_execution_f));
    typedef rnn_grid_execution_sig((class_name::*grid_execution_f));

    typedef rnn_gemm_sig((class_name::*gemm_t));
    typedef rnn_bias_prepare_sig((class_name::*bias_prepare_t));
    typedef rnn_bias_finalize_sig((class_name::*bias_finalize_t));
    typedef rnn_weights_assign_sig((class_name::*weights_assign_t));

    using base_pd_t =
            typename utils::conditional<false || aprop == prop_kind::forward,
                    cpu_rnn_fwd_pd_t, cpu_rnn_bwd_pd_t>::type;

    struct pd_t : public base_pd_t {
        using base_pd_t::base_pd_t;

        DECLARE_COMMON_PD_T("ref:any", class_name, USE_GLOBAL_SCRATCHPAD);

        status_t init() {
            using namespace prop_kind;
            using namespace utils;
            using namespace format_tag;
            using namespace rnn_utils;
            const alg_kind_t cell_kind = this->desc()->cell_kind;

            data_type_t src_layer_dt = this->desc()->src_layer_desc.data_type;
            data_type_t weights_iter_dt
                    = this->desc()->weights_iter_desc.data_type;
            data_type_t weights_layer_dt
                    = this->desc()->weights_layer_desc.data_type;

            bool ok = true
                    && one_of(cell_kind, alg_kind::vanilla_rnn,
                            alg_kind::vanilla_lstm, alg_kind::vanilla_gru,
                            alg_kind::lbr_gru)
                    && IMPLICATION(aprop == prop_kind::forward,
                            one_of(this->desc()->prop_kind, forward_training,
                                    forward_inference))
                    && IMPLICATION(aprop == backward,
                            one_of(this->desc()->prop_kind, backward))
                    && src_layer_dt == src_type
                    && everyone_is(
                            weights_type, weights_iter_dt, weights_layer_dt)
                    && this->set_default_params() == status::success
                    && this->with_bias();
            if (!ok) return status::unimplemented;

            ok = init_conf<class_name>(rnn_, *this->desc(), this->src_md(0),
                    this->src_md(1), this->src_md(2), this->weights_md(0),
                    this->weights_md(1),
                    this->arg_md(DNNL_ARG_WEIGHTS_PROJECTION), this->dst_md(0),
                    this->dst_md(1), this->dst_md(2));
            if (!ok) return status::unimplemented;

            /* check that only supported attr have been passed */
            primitive_attr_t::skip_mask_t attr_mask
                    = primitive_attr_t::skip_mask_t::rnn_tparams;
            if (weights_layer_dt == data_type::s8)
                attr_mask = attr_mask
                        | primitive_attr_t::skip_mask_t::rnn_data_qparams
                        | primitive_attr_t::skip_mask_t::rnn_weights_qparams;
            ok = ok && this->attr()->has_default_values(attr_mask);
            if (!ok) return status::unimplemented;

            // Set weights descriptors to desired format
            memory_desc_t new_weights_layer_md = *this->weights_md(0);
            CHECK(set_expected_desc(rnn_, new_weights_layer_md,
                    rnn_utils::weights_type_t::layer));
            if (this->weights_layer_md_.format_kind == format_kind::any) {
                this->weights_layer_md_ = new_weights_layer_md;
            } else if (this->weights_layer_md_.format_kind
                    == format_kind::rnn_packed) {
                if (this->weights_layer_md_ != new_weights_layer_md)
                    return status::unimplemented;
            }

            memory_desc_t new_weights_iter_md = *this->weights_md(1);
            CHECK(set_expected_desc(rnn_, new_weights_iter_md,
                    rnn_utils::weights_type_t::iter));
            if (this->weights_iter_md_.format_kind == format_kind::any) {
                this->weights_iter_md_ = new_weights_iter_md;
            } else if (this->weights_iter_md_.format_kind
                    == format_kind::rnn_packed) {
                if (this->weights_iter_md_ != new_weights_iter_md)
                    return status::unimplemented;
            }

            if (rnn_.is_lstm_projection) {
                memory_desc_t new_weights_projection_md
                        = *this->arg_md(DNNL_ARG_WEIGHTS_PROJECTION);
                CHECK(set_expected_desc(rnn_, new_weights_projection_md,
                        rnn_utils::weights_type_t::projection));
                if (this->weights_projection_md_.format_kind
                        == format_kind::any) {
                    this->weights_projection_md_ = new_weights_projection_md;
                } else if (this->weights_projection_md_.format_kind
                        == format_kind::rnn_packed) {
                    if (this->weights_projection_md_
                            != new_weights_projection_md)
                        return status::unimplemented;
                }
            }

            CHECK(this->check_layout_consistency());

            set_conf<class_name>(rnn_, *this->desc(), this->weights_md(0),
                    this->weights_md(1),
                    this->arg_md(DNNL_ARG_WEIGHTS_PROJECTION),
                    this->diff_weights_md(0), this->diff_weights_md(1),
                    this->arg_md(DNNL_ARG_DIFF_WEIGHTS_PROJECTION));

            size_t scratchpad_sz {0}, ws_sz {0};
            get_scratchpad_and_workspace_sizes(rnn_, scratchpad_sz, ws_sz);

            // initialize the workspace if needed
            if (rnn_.is_training) {
                dims_t ws_dims = {(dim_t)ws_sz};
                dnnl_memory_desc_init_by_tag(&this->ws_md_, 1, ws_dims,
                        data_type::u8, format_tag::x);
            }

            init_scratchpad(scratchpad_sz);

            return status::success;
        }

        rnn_utils::rnn_conf_t rnn_;

    private:
        void init_scratchpad(size_t scratchpad_sz) {
            using namespace memory_tracking::names;
            auto scratchpad = this->scratchpad_registry().registrar();
            scratchpad.book(key_rnn_space, sizeof(float) * scratchpad_sz, 4096);

            int max_nparts = this->cell_kind() == alg_kind::vanilla_gru ? 2 : 1;
            int ptr_wei_sz = rnn_.n_layer * rnn_.n_dir * max_nparts;
            scratchpad.book(
                    key_rnn_ptrs_wei_layer, sizeof(float *) * ptr_wei_sz);
            scratchpad.book(
                    key_rnn_ptrs_wei_iter, sizeof(float *) * ptr_wei_sz);
            scratchpad.book(
                    key_rnn_ptrs_wei_projection, sizeof(float *) * ptr_wei_sz);
            scratchpad.book(key_rnn_ptrs_bia, sizeof(float *) * ptr_wei_sz);
            scratchpad.book(
                    key_rnn_gates, sizeof(scratch_t) * rnn_.scratch_gates_size);
            scratchpad.book(key_rnn_ht, sizeof(ht_t) * rnn_.scratch_ht_size);
<<<<<<< HEAD
=======
            scratchpad.book(key_rnn_diff_ht,
                    sizeof(gemm_acc_t) * rnn_.scratch_diff_ht_size);
>>>>>>> 089420ea
            scratchpad.book(
                    key_rnn_cell, sizeof(scratch_t) * rnn_.scratch_cell_size);
        }
    };

    _ref_rnn_common_t(const pd_t *apd)
        : primitive_impl_t(apd), rnn_postgemm_(nullptr) {
        /// @todo set max_feature_size assuming that we limit the number of
        /// iterations and layer to one if slc != dhc and sic != dhc
        /// respectively

        bias_preparation_func = &class_name::bias_prepare;
        bias_finalization_func = &class_name::bias_finalize;

        auto set_gemm_funcs
                = [](bool packed_gemm, gemm_t &g, weights_assign_t &a) {
                      if (packed_gemm) {
                          g = &class_name::packed_gemm;
                          a = &class_name::assign_packed_weights;
                      } else {
                          g = &class_name::gemm;
                          a = &class_name::assign_weights;
                      }
                  };
        set_gemm_funcs(pd()->rnn_.use_iter_packed_gemm, gemm_iter_func,
                weights_iter_assign_func);

        set_gemm_funcs(pd()->rnn_.use_layer_packed_gemm, gemm_layer_func,
                weights_layer_assign_func);

        if (pd()->rnn_.is_lstm_projection) {
            set_gemm_funcs(pd()->rnn_.use_projection_packed_gemm,
                    gemm_projection_func, weights_projection_assign_func);
        }

        rnn_postgemm_ = new rnn_postgemm_dispatcher<aprop, src_type,
                scratch_type, acc_type>(pd()->rnn_, pd());
        assert(rnn_postgemm_ != nullptr);
        switch (pd()->cell_kind()) {
            case alg_kind::vanilla_rnn:
            case alg_kind::vanilla_lstm:
                cell_func = &class_name::cell_execution;
                break;
            case alg_kind::vanilla_gru:
                cell_func = &class_name::cell_execution_gru;
                break;
            case alg_kind::lbr_gru:
                cell_func = &class_name::cell_execution_gru_lbr;
                break;
            default: break;
        }

        grid_computation = &class_name::linear_execution;

        size_t scratchpad_size, workspace_size;
<<<<<<< HEAD
        rnn_utils::set_offsets(pd()->rnn_, ws_gates_offset_,
=======
        rnn_utils::set_offsets(pd()->rnn_, ws_gates_offset_, ws_ht_offset_,
>>>>>>> 089420ea
                ws_states_layer_offset_, ws_states_iter_offset_,
                ws_states_iter_c_offset_, ws_diff_states_layer_offset_,
                ws_diff_states_iter_offset_, ws_diff_states_iter_c_offset_,
                ws_grid_comp_offset_, ws_bias_offset_, scratch_gates_offset_,
<<<<<<< HEAD
                scratch_ht_offset_, scratch_cell_offset_, scratchpad_size,
                workspace_size);
=======
                scratch_ht_offset_, scratch_diff_ht_offset_,
                scratch_cell_offset_, scratchpad_size, workspace_size);
>>>>>>> 089420ea
    }

    ~_ref_rnn_common_t() { delete rnn_postgemm_; }

    virtual status_t execute(const exec_ctx_t &ctx) const override {
        execute_(ctx);
        return status::success;
    }

private:
    void execute_(const exec_ctx_t &ctx) const;
    rnn_grid_execution_sig(linear_execution);
    rnn_cell_execution_sig(cell_execution);
    rnn_cell_execution_sig(cell_execution_gru);
    rnn_cell_execution_sig(cell_execution_gru_lbr);
    rnn_gemm_sig(gemm);
    rnn_gemm_sig(packed_gemm);
    rnn_bias_prepare_sig(bias_prepare);
    rnn_bias_finalize_sig(bias_finalize);
    rnn_weights_assign_sig(assign_weights);
    rnn_weights_assign_sig(assign_packed_weights);

    float (*activation_func)(float s, float alpha, float cliping);

    void copy_init_layer(const rnn_utils::rnn_conf_t &rnn,
            src_layer_t *ws_states_layer_, gemm_acc_t *ws_diff_states_layer_,
            const src_layer_t *xt_, const gemm_acc_t *diff_dst_layer) const;

    template <typename input_t>
    void copy_init_iter(const rnn_utils::rnn_conf_t &rnn,
            src_iter_t *ws_states_iter_, float *ws_states_iter_c_,
            gemm_acc_t *ws_diff_states_iter_,
            gemm_acc_t *ws_diff_states_iter_c_, const input_t *src_iter_,
            const float *src_iter_c_, const gemm_acc_t *diff_dst_iter_,
            const float *diff_dst_iter_c_) const;

    template <typename dst_layer_dt, typename dst_iter_dt>
    void copy_res_layer(const rnn_utils::rnn_conf_t &rnn,
            dst_layer_dt *dst_layer_, gemm_acc_t *diff_src_layer_,
            const dst_iter_dt *dst_iter_, const src_layer_t *ws_states_layer_,
            const gemm_acc_t *ws_diff_states_layer_) const;

    template <typename prim_dst_iter_t, typename prim_dst_layer_t>
    void copy_res_iter(const rnn_utils::rnn_conf_t &rnn,
            prim_dst_iter_t *dst_iter_, float *dst_iter_c_,
            gemm_acc_t *diff_src_iter_, float *diff_src_iter_c_,
            const prim_dst_layer_t *dst_layer_,
            const src_iter_t *ws_states_iter_, const float *ws_states_iter_c,
            const gemm_acc_t *ws_diff_states_iter_,
            const gemm_acc_t *ws_diff_states_iter_c_) const;

    const pd_t *pd() const { return (const pd_t *)primitive_impl_t::pd(); }

    size_t ws_gates_offset_;
<<<<<<< HEAD
=======
    size_t ws_ht_offset_;
>>>>>>> 089420ea
    size_t ws_states_layer_offset_;
    size_t ws_states_iter_offset_;
    size_t ws_states_iter_c_offset_;
    size_t ws_bias_offset_;
    size_t ws_diff_states_layer_offset_;
    size_t ws_diff_states_iter_offset_;
    size_t ws_diff_states_iter_c_offset_;
    size_t ws_grid_comp_offset_;
    size_t scratch_gates_offset_;
    size_t scratch_ht_offset_;
<<<<<<< HEAD
=======
    size_t scratch_diff_ht_offset_;
>>>>>>> 089420ea
    size_t scratch_cell_offset_;
    rnn_postgemm_dispatcher<aprop, src_type, scratch_type, acc_type>
            *rnn_postgemm_;

    grid_execution_f grid_computation;
    cell_execution_f cell_func;

    bias_prepare_t bias_preparation_func;
    bias_finalize_t bias_finalization_func;
    weights_assign_t weights_layer_assign_func;
    weights_assign_t weights_iter_assign_func;
    weights_assign_t weights_projection_assign_func;

    gemm_t gemm_layer_func;
    gemm_t gemm_iter_func;
    gemm_t gemm_projection_func;
};

using ref_rnn_fwd_f32_t = _ref_rnn_common_t<prop_kind::forward, data_type::f32,
        data_type::f32, data_type::f32>;
using ref_rnn_bwd_f32_t = _ref_rnn_common_t<prop_kind::backward, data_type::f32,
        data_type::f32, data_type::f32>;
using ref_rnn_fwd_bf16_t = _ref_rnn_common_t<prop_kind::forward,
        data_type::bf16, data_type::bf16, data_type::f32>;
using ref_rnn_bwd_bf16_t = _ref_rnn_common_t<prop_kind::backward,
        data_type::bf16, data_type::bf16, data_type::f32>;
using ref_rnn_fwd_u8s8_t = _ref_rnn_common_t<prop_kind::forward, data_type::u8,
        data_type::s8, data_type::s32>;

} // namespace cpu
} // namespace impl
} // namespace dnnl
#endif

// vim: et ts=4 sw=4 cindent cino+=l0,\:4,N-s<|MERGE_RESOLUTION|>--- conflicted
+++ resolved
@@ -227,11 +227,8 @@
             scratchpad.book(
                     key_rnn_gates, sizeof(scratch_t) * rnn_.scratch_gates_size);
             scratchpad.book(key_rnn_ht, sizeof(ht_t) * rnn_.scratch_ht_size);
-<<<<<<< HEAD
-=======
             scratchpad.book(key_rnn_diff_ht,
                     sizeof(gemm_acc_t) * rnn_.scratch_diff_ht_size);
->>>>>>> 089420ea
             scratchpad.book(
                     key_rnn_cell, sizeof(scratch_t) * rnn_.scratch_cell_size);
         }
@@ -287,22 +284,13 @@
         grid_computation = &class_name::linear_execution;
 
         size_t scratchpad_size, workspace_size;
-<<<<<<< HEAD
-        rnn_utils::set_offsets(pd()->rnn_, ws_gates_offset_,
-=======
         rnn_utils::set_offsets(pd()->rnn_, ws_gates_offset_, ws_ht_offset_,
->>>>>>> 089420ea
                 ws_states_layer_offset_, ws_states_iter_offset_,
                 ws_states_iter_c_offset_, ws_diff_states_layer_offset_,
                 ws_diff_states_iter_offset_, ws_diff_states_iter_c_offset_,
                 ws_grid_comp_offset_, ws_bias_offset_, scratch_gates_offset_,
-<<<<<<< HEAD
-                scratch_ht_offset_, scratch_cell_offset_, scratchpad_size,
-                workspace_size);
-=======
                 scratch_ht_offset_, scratch_diff_ht_offset_,
                 scratch_cell_offset_, scratchpad_size, workspace_size);
->>>>>>> 089420ea
     }
 
     ~_ref_rnn_common_t() { delete rnn_postgemm_; }
@@ -357,10 +345,7 @@
     const pd_t *pd() const { return (const pd_t *)primitive_impl_t::pd(); }
 
     size_t ws_gates_offset_;
-<<<<<<< HEAD
-=======
     size_t ws_ht_offset_;
->>>>>>> 089420ea
     size_t ws_states_layer_offset_;
     size_t ws_states_iter_offset_;
     size_t ws_states_iter_c_offset_;
@@ -371,10 +356,7 @@
     size_t ws_grid_comp_offset_;
     size_t scratch_gates_offset_;
     size_t scratch_ht_offset_;
-<<<<<<< HEAD
-=======
     size_t scratch_diff_ht_offset_;
->>>>>>> 089420ea
     size_t scratch_cell_offset_;
     rnn_postgemm_dispatcher<aprop, src_type, scratch_type, acc_type>
             *rnn_postgemm_;
