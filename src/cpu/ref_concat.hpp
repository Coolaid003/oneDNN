/*******************************************************************************
* Copyright 2017-2019 Intel Corporation
*
* Licensed under the Apache License, Version 2.0 (the "License");
* you may not use this file except in compliance with the License.
* You may obtain a copy of the License at
*
*     http://www.apache.org/licenses/LICENSE-2.0
*
* Unless required by applicable law or agreed to in writing, software
* distributed under the License is distributed on an "AS IS" BASIS,
* WITHOUT WARRANTIES OR CONDITIONS OF ANY KIND, either express or implied.
* See the License for the specific language governing permissions and
* limitations under the License.
*******************************************************************************/

#ifndef REF_CONCAT_HPP
#define REF_CONCAT_HPP

#include "engine.hpp"
#include "reorder_pd.hpp"

#include "cpu_concat_pd.hpp"

namespace dnnl {
namespace impl {
namespace cpu {

struct ref_concat_t : public primitive_impl_t {
    struct pd_t : public cpu_concat_pd_t {
        pd_t(engine_t *engine, const primitive_attr_t *attr,
                const memory_desc_t *dst_md, int n, int concat_dim,
                const memory_desc_t *src_mds)
            : cpu_concat_pd_t(engine, attr, dst_md, n, concat_dim, src_mds)
            , tent_dst_md_(types::zero_md()) {}
        pd_t(const pd_t &rhs) : cpu_concat_pd_t(rhs) { copy(rhs); }
        ~pd_t() { clear(); }

        pd_t &operator=(const pd_t &rhs) {
            DNNL_SHORT_CIRCUIT_SELF_ASSIGN(rhs);
            cpu_concat_pd_t::operator=(rhs);
            clear();
            copy(rhs);
            return *this;
        }

        DECLARE_CONCAT_PD_T("ref:any", ref_concat_t);

        status_t init() {
            status_t status = cpu_concat_pd_t::init();
            if (status != status::success) {
                assert(dst_md_.format_kind != format_kind::undef);
                status = dnnl_memory_desc_init_by_strides(&tent_dst_md_,
                        dst_md_.ndims, dst_md_.dims, dst_md_.data_type,
                        nullptr);
                if (status != status::success) return status::unimplemented;

                status = cpu_concat_pd_t::init(&tent_dst_md_);
                if (status != status::success) return status::unimplemented;
            }

            for (int i = 0; i < n_; ++i) {
                auto r_impls = engine_->get_reorder_implementation_list();
                for (auto r = r_impls; *r; ++r) {
                    const primitive_attr_t attr; /* alpha == 1. */
                    reorder_pd_t *r_pd = nullptr;
                    if ((*r)(&r_pd, engine_, &attr, engine_, src_md(i), engine_,
                                src_image_md(i))
                            == status::success) {
                        reorder_pds_.push_back(r_pd);
                        break;
                    }
                }
            }
            if (reorder_pds_.size() != (size_t)n_) return status::unimplemented;

            if (use_tent_dst()) {
                assert(tent_dst_md_.format_kind != format_kind::undef);
                assert(dst_md_.format_kind != format_kind::undef);

                primitive_desc_t *r_pd = nullptr;
                status = dnnl_reorder_primitive_desc_create(&r_pd,
                        &tent_dst_md_, engine_, &dst_md_, engine_, nullptr);
                if (status != status::success) return status;
                reorder_pds_.push_back((const reorder_pd_t *)r_pd);

                using namespace memory_tracking::names;
                auto scratchpad = scratchpad_registry().registrar();
                scratchpad.book(memory_tracking::names::key_concat_tent_dst,
                        dnnl_memory_desc_get_size(&tent_dst_md_));
            }

            return status;
        }

        // if dst is forced and cannot be used directly.
        bool use_tent_dst() const { return !types::is_zero_md(&tent_dst_md_); }

        std::vector<const reorder_pd_t *> reorder_pds_;
        memory_desc_t tent_dst_md_;

    private:
        void copy(const pd_t &rhs) {
            tent_dst_md_ = rhs.tent_dst_md_;
            for (size_t i = 0; i < rhs.reorder_pds_.size(); ++i)
                reorder_pds_.push_back(
                        (const reorder_pd_t *)rhs.reorder_pds_[i]->clone());
        }

        void clear() {
            for (auto &rpd : reorder_pds_)
                delete rpd;
        }
    };

    ref_concat_t(const pd_t *apd) : primitive_impl_t(apd) {
        const size_t n = pd()->reorder_pds_.size();
        reorders_.resize(n);
        for (size_t i = 0; i < n; ++i)
            pd()->reorder_pds_[i]->create_primitive(&reorders_[i]);
    }

    ~ref_concat_t() {
        for (auto &r : reorders_)
            r->release();
    }

    virtual status_t execute(const exec_ctx_t &ctx) const override {
        const auto n = pd()->n_inputs();

        auto execute_reorder
                = [&](const primitive_t *reorder, const memory_arg_t &src,
                          const memory_arg_t &dst) {
                      exec_args_t r_args;
                      r_args[DNNL_ARG_SRC] = src;
                      r_args[DNNL_ARG_DST] = dst;
                      exec_ctx_t r_ctx(ctx, std::move(r_args));
                      reorder->execute(r_ctx);
                  };

        const unsigned submemory_flags = memory_flags_t::use_runtime_ptr
                | memory_flags_t::omit_zero_pad;

        if (pd()->use_tent_dst()) {
            using namespace memory_tracking::names;
            auto scratchpad = ctx.get_scratchpad_grantor();
<<<<<<< HEAD
            auto tent_dst_storage
                    = scratchpad.get_memory_storage(key_concat_tent_dst);
            memory_t tent_dst(pd()->engine(), &pd()->tent_dst_md_,
                    std::move(tent_dst_storage), false);
=======
            auto tent_dst_ptr = scratchpad.template get<void>(
                    memory_tracking::names::key_concat_tent_dst);
>>>>>>> bd6ff1e4

            for (int i = 0; i < n; ++i) {
                memory_t tent_dst_i(engine(), pd()->src_image_md(i),
                        submemory_flags, tent_dst_ptr);
                execute_reorder(reorders_[i],
                        ctx.args().at(DNNL_ARG_MULTIPLE_SRC + i),
                        {&tent_dst_i, false});
            }

            memory_t tent_dst(engine(), &pd()->tent_dst_md_,
                    memory_flags_t::use_runtime_ptr, tent_dst_ptr);
            execute_reorder(reorders_[n], {&tent_dst, true},
                    ctx.args().at(DNNL_ARG_DST));
        } else {
            auto dst_ptr = CTX_OUT_MEM(void *, DNNL_ARG_DST);
            for (int i = 0; i < n; ++i) {
                memory_t tent_dst_i(engine(), pd()->src_image_md(i),
                        submemory_flags, dst_ptr);
                execute_reorder(reorders_[i],
                        ctx.args().at(DNNL_ARG_MULTIPLE_SRC + i),
                        {&tent_dst_i, false});
            }
        }

        return status::success;
    }

private:
    const pd_t *pd() const { return (const pd_t *)primitive_impl_t::pd(); }
    std::vector<primitive_t *> reorders_;
};

} // namespace cpu
} // namespace impl
} // namespace dnnl

#endif<|MERGE_RESOLUTION|>--- conflicted
+++ resolved
@@ -138,39 +138,29 @@
                       reorder->execute(r_ctx);
                   };
 
-        const unsigned submemory_flags = memory_flags_t::use_runtime_ptr
-                | memory_flags_t::omit_zero_pad;
-
         if (pd()->use_tent_dst()) {
             using namespace memory_tracking::names;
             auto scratchpad = ctx.get_scratchpad_grantor();
-<<<<<<< HEAD
             auto tent_dst_storage
                     = scratchpad.get_memory_storage(key_concat_tent_dst);
-            memory_t tent_dst(pd()->engine(), &pd()->tent_dst_md_,
-                    std::move(tent_dst_storage), false);
-=======
-            auto tent_dst_ptr = scratchpad.template get<void>(
-                    memory_tracking::names::key_concat_tent_dst);
->>>>>>> bd6ff1e4
 
             for (int i = 0; i < n; ++i) {
                 memory_t tent_dst_i(engine(), pd()->src_image_md(i),
-                        submemory_flags, tent_dst_ptr);
+                        tent_dst_storage->clone(), false);
                 execute_reorder(reorders_[i],
                         ctx.args().at(DNNL_ARG_MULTIPLE_SRC + i),
                         {&tent_dst_i, false});
             }
 
-            memory_t tent_dst(engine(), &pd()->tent_dst_md_,
-                    memory_flags_t::use_runtime_ptr, tent_dst_ptr);
+            memory_t tent_dst(pd()->engine(), &pd()->tent_dst_md_,
+                    tent_dst_storage->clone(), false);
             execute_reorder(reorders_[n], {&tent_dst, true},
                     ctx.args().at(DNNL_ARG_DST));
         } else {
-            auto dst_ptr = CTX_OUT_MEM(void *, DNNL_ARG_DST);
+            auto &dst_mem_storage = CTX_OUT_STORAGE(DNNL_ARG_DST);
             for (int i = 0; i < n; ++i) {
                 memory_t tent_dst_i(engine(), pd()->src_image_md(i),
-                        submemory_flags, dst_ptr);
+                        dst_mem_storage.clone(), false);
                 execute_reorder(reorders_[i],
                         ctx.args().at(DNNL_ARG_MULTIPLE_SRC + i),
                         {&tent_dst_i, false});
