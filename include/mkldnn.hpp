--- conflicted
+++ resolved
@@ -23,5268 +23,4 @@
 
 #include "dnnl.hpp"
 
-<<<<<<< HEAD
-#include "mkldnn.h"
-
-#if MKLDNN_GPU_RUNTIME == MKLDNN_RUNTIME_OCL
-#include <CL/cl.h>
-#endif
-
-#if MKLDNN_WITH_SYCL
-#include <CL/sycl.hpp>
-#endif
-
-/// @endcond
-
-namespace mkldnn {
-
-/// @addtogroup cpp_api C++ API
-/// @{
-
-/// @addtogroup cpp_api_utils Utils
-/// @{
-
-/// Intel(R) MKL-DNN exception class.
-///
-/// This class captures the status returned by the failed C API function, error
-/// message, and, optionally, handle of the primitive that caused the error.
-struct error : public std::exception {
-    mkldnn_status_t status;
-    const char *message;
-
-    /// Constructs an error instance.
-    ///
-    /// @param astatus The error status returned by the C API.
-    /// @param amessage The error message.
-    error(mkldnn_status_t astatus, const char *amessage)
-        : status(astatus), message(amessage) {}
-
-    /// Returns the explanatory string.
-    const char *what() const noexcept override { return message; }
-
-    /// A convenience function for wrapping calls to the C API. Checks the
-    /// return status and throws an #error in case of failure.
-    ///
-    /// @param status The error status returned by the C API.
-    /// @param message The error message.
-    static void wrap_c_api(mkldnn_status_t status, const char *message) {
-        if (status != mkldnn_success) throw error(status, message);
-    }
-};
-
-/// A class that provides the destructor for an Intel(R) MKL-DNN C handle
-template <typename T>
-class handle_traits {};
-
-/// A class for wrapping an Intel(R) MKL-DNN handle. It is used as the base
-/// class for primitive (#mkldnn_primitive_t), engine (#mkldnn_engine_t), and
-/// stream (#mkldnn_stream_t) handles. An object of the #mkldnn::handle class
-/// can be passed by value. This class enables wrapping:
-///  - Newly constructed handles.
-///    @n In this case, the constructed handle uses reference counting provided
-///    by @p std::shared_ptr with a proper deleter function specified through
-///    the @p handle_traits class.
-///  - Pre-existing handles returned by the Intel(R) MKL-DNN C API (for
-///    example, through mkldnn_primitive_get_primitive_desc()).
-///    @n In this case, an Intel(R) MKL-DNN C API handle is wrapped without a
-///    deleter because it is assumed that the handle wrapper for the original
-///    object deletes the handle (this model is similar to @p std::weak_ptr).
-template <typename T, typename traits = handle_traits<T>>
-class handle {
-private:
-    static mkldnn_status_t dummy_destructor(T) { return mkldnn_success; }
-
-    std::shared_ptr<typename std::remove_pointer<T>::type> _data;
-    handle(const handle &&) = delete;
-    handle &operator=(const handle &&other) = delete;
-
-protected:
-    bool operator==(const T other) const { return other == _data.get(); }
-    bool operator!=(const T other) const { return !(*this == other); }
-
-public:
-    /// Constructs a C handle wrapper.
-    /// @param t The C handle to wrap.
-    /// @param weak A flag to specify whether to construct a weak wrapper.
-    handle(T t, bool weak = false) : _data(0) { reset(t, weak); }
-
-    /// Empty constructor.
-    ///
-    /// Allows declaring an object before actual initialization
-    /// (mostly for convenience).
-    ///
-    /// @warning
-    ///     Uninitialized object cannot be used in any library calls.
-    ///     Any attempt to use its methods or passing it to the other library
-    ///     function will lead to a thrown exception.
-    handle() : handle((T)0, true) {}
-
-    handle(const handle &other) : _data(other._data) {}
-    handle &operator=(const handle &other) {
-        _data = other._data;
-        return *this;
-    }
-    /// Resets the value of a C handle.
-    /// @param t The new value of the C handle.
-    /// @param weak A flag to specify whether the wrapper should be weak.
-    void reset(T t, bool weak = false) {
-        _data.reset(t, weak ? &dummy_destructor : traits::destructor);
-    }
-
-    /// Returns the value of the underlying C handle.
-    T get(bool allow_emtpy = false) const {
-        T result = _data.get();
-
-        if (allow_emtpy == false && result == nullptr)
-            throw mkldnn::error(mkldnn_invalid_arguments,
-                    "attempt to use uninitialized object");
-
-        return result;
-    }
-
-    bool operator==(const handle &other) const {
-        return other._data.get() == _data.get();
-    }
-    bool operator!=(const handle &other) const { return !(*this == other); }
-};
-
-/// @cond DO_NOT_DOCUMENT_THIS
-template <>
-struct handle_traits<mkldnn_memory_t> {
-    static constexpr auto destructor = &mkldnn_memory_destroy;
-};
-
-template <>
-struct handle_traits<mkldnn_primitive_desc_t> {
-    static constexpr auto destructor = &mkldnn_primitive_desc_destroy;
-};
-
-template <>
-struct handle_traits<mkldnn_primitive_t> {
-    static constexpr auto destructor = &mkldnn_primitive_destroy;
-};
-
-template <>
-struct handle_traits<mkldnn_primitive_desc_iterator_t> {
-    static constexpr auto destructor = &mkldnn_primitive_desc_iterator_destroy;
-};
-/// @endcond
-
-struct stream;
-struct error;
-struct memory;
-struct primitive_desc;
-
-/// Base class for all computational primitives.
-class primitive : public handle<mkldnn_primitive_t> {
-    friend struct error;
-    friend struct stream;
-    using handle::handle;
-
-public:
-    /// Kinds of primitives. Used to implement a way to extend the library with
-    /// new primitives without changing the ABI.
-    enum class kind {
-        /// Undefined primitive
-        undef = mkldnn_undefined_primitive,
-        /// A reorder primitive.
-        reorder = mkldnn_reorder,
-        /// A shuffle primitive.
-        shuffle = mkldnn_shuffle,
-        /// A (out-of-place) concat primitive.
-        concat = mkldnn_concat,
-        /// A sum primitive.
-        sum = mkldnn_sum,
-        /// A convolution primitive.
-        convolution = mkldnn_convolution,
-        /// A deconvolution primitive.
-        deconvolution = mkldnn_deconvolution,
-        /// An element-wise primitive.
-        eltwise = mkldnn_eltwise,
-        /// A softmax primitive.
-        softmax = mkldnn_softmax,
-        /// A pooling primitive.
-        pooling = mkldnn_pooling,
-        /// An LRN primitive.
-        lrn = mkldnn_lrn,
-        /// A batch normalization primitive.
-        batch_normalization = mkldnn_batch_normalization,
-        /// A layer normalization primitive.
-        layer_normalization = mkldnn_layer_normalization,
-        /// An inner product primitive.
-        inner_product = mkldnn_inner_product,
-        /// A rnn primitive.
-        rnn = mkldnn_rnn,
-    };
-
-    primitive(const_mkldnn_primitive_desc_t c_pd);
-    primitive(const primitive_desc &pd);
-
-    /// Returns the descriptor of the underlying C API primitive.
-    inline const_mkldnn_primitive_desc_t get_primitive_desc() const;
-    // TODO: use the C++ API wrapper structure.
-
-    void execute(
-            stream &astream, const std::unordered_map<int, memory> &args) const;
-
-#ifdef MKLDNN_SYCL_INTEL
-    cl::sycl::event MKLDNN_API execute_sycl(
-            stream &astream, const std::unordered_map<int, memory> &args,
-            const std::vector<cl::sycl::event> &deps = {}) const;
-#endif
-};
-
-inline mkldnn_primitive_kind_t convert_to_c(primitive::kind akind) {
-    return static_cast<mkldnn_primitive_kind_t>(akind);
-}
-
-const_mkldnn_primitive_desc_t primitive::get_primitive_desc() const {
-    const_mkldnn_primitive_desc_t pd;
-    error::wrap_c_api(mkldnn_primitive_get_primitive_desc(get(), &pd),
-            "could not get primitive descriptor by primitive");
-    return pd;
-}
-/// @}
-
-/// @addtogroup cpp_api_enums Common data types and enumerations
-/// A proxy to @ref c_api_types in @ref c_api.
-///
-/// @{
-
-/// Scratchpad mode
-enum class scratchpad_mode {
-    /// The library manages scratchpad (default)
-    library = mkldnn_scratchpad_mode_library,
-    /// A user shall query and provide the scratchpad memory to primitives
-    user = mkldnn_scratchpad_mode_user,
-};
-
-inline mkldnn_scratchpad_mode_t convert_to_c(scratchpad_mode mode) {
-    return static_cast<mkldnn_scratchpad_mode_t>(mode);
-}
-
-/// Propagation kind
-enum class prop_kind {
-    /// Forward data propagation (training mode). In this mode primitives
-    /// perform computations necessary for subsequent backward propagation.
-    forward_training = mkldnn_forward_training,
-    /// Forward data propagation (inference mode). In this mode primitives
-    /// perform only computations that are necessary for inference and omit
-    /// computations that are necessary only for backward propagation.
-    forward_inference = mkldnn_forward_inference,
-    /// Forward data propagation,
-    /// alias for #mkldnn::prop_kind::forward_inference
-    forward_scoring = mkldnn_forward_scoring,
-    /// Forward data propagation,
-    /// alias for #mkldnn::prop_kind::forward_training
-    forward = mkldnn_forward,
-    /// Backward propagation (with respect to all parameters).
-    backward = mkldnn_backward,
-    /// Backward data propagation.
-    backward_data = mkldnn_backward_data,
-    /// Backward weights propagation.
-    backward_weights = mkldnn_backward_weights,
-    /// Backward bias propagation.
-    backward_bias = mkldnn_backward_bias
-};
-
-inline mkldnn_prop_kind_t convert_to_c(prop_kind kind) {
-    return static_cast<mkldnn_prop_kind_t>(kind);
-}
-
-/// Kinds of algorithms.
-enum class algorithm {
-    undef = mkldnn_alg_kind_undef,
-    /// Convolution algorithm(either direct or Winograd) is chosen just in time
-    convolution_auto = mkldnn_convolution_auto,
-    /// Direct convolution
-    convolution_direct = mkldnn_convolution_direct,
-    /// Winograd convolution
-    convolution_winograd = mkldnn_convolution_winograd,
-    /// Direct deconvolution
-    deconvolution_direct = mkldnn_deconvolution_direct,
-    /// Winograd deconvolution
-    deconvolution_winograd = mkldnn_deconvolution_winograd,
-    /// Eltwise: ReLU
-    eltwise_relu = mkldnn_eltwise_relu,
-    /// Eltwise: hyperbolic tangent non-linearity (tanh)
-    eltwise_tanh = mkldnn_eltwise_tanh,
-    /// Eltwise: parametric exponential linear unit (elu)
-    eltwise_elu = mkldnn_eltwise_elu,
-    /// Eltwise: square
-    eltwise_square = mkldnn_eltwise_square,
-    /// Eltwise: abs
-    eltwise_abs = mkldnn_eltwise_abs,
-    /// Eltwise: square root
-    eltwise_sqrt = mkldnn_eltwise_sqrt,
-    /// Eltwise: x*sigmoid(a*x)
-    eltwise_swish = mkldnn_eltwise_swish,
-    /// Eltwise: linear
-    eltwise_linear = mkldnn_eltwise_linear,
-    /// Eltwise: bounded_relu
-    eltwise_bounded_relu = mkldnn_eltwise_bounded_relu,
-    /// Eltwise: soft_relu
-    eltwise_soft_relu = mkldnn_eltwise_soft_relu,
-    /// Eltwise: logistic
-    eltwise_logistic = mkldnn_eltwise_logistic,
-    /// Eltwise: exponent
-    eltwise_exp = mkldnn_eltwise_exp,
-    /// Eltwise: gelu
-    eltwise_gelu = mkldnn_eltwise_gelu,
-    /// Local response normalization (LRN) across multiple channels
-    lrn_across_channels = mkldnn_lrn_across_channels,
-    /// LRN within a single channel
-    lrn_within_channel = mkldnn_lrn_within_channel,
-    /// Max pooling
-    pooling_max = mkldnn_pooling_max,
-    /// Average pooling exclude padding,
-    /// alias for #mkldnn::algorithm::pooling_avg_include_padding
-    pooling_avg = mkldnn_pooling_avg,
-    /// Average pooling include padding
-    pooling_avg_include_padding = mkldnn_pooling_avg_include_padding,
-    /// Average pooling exclude padding
-    pooling_avg_exclude_padding = mkldnn_pooling_avg_exclude_padding,
-    /// RNN cell
-    vanilla_rnn = mkldnn_vanilla_rnn,
-    /// LSTM cell
-    vanilla_lstm = mkldnn_vanilla_lstm,
-    /// GRU cell
-    vanilla_gru = mkldnn_vanilla_gru,
-    /// GRU cell with linear before reset
-    ///
-    /// Modification of original GRU cell. Differs from #mkldnn_vanilla_gru
-    /// in how the new memory gate is calculated:
-    /// \f[ c_t = tanh(W_c*x_t + b_{c_x} + r_t*(U_c*h_{t-1}+b_{c_h})) \f]
-    /// Primitive expects 4 biases on input:
-    /// \f$[b_{u}, b_{r}, b_{c_x}, b_{c_h}]\f$
-    lbr_gru = mkldnn_lbr_gru,
-};
-
-inline mkldnn_alg_kind_t convert_to_c(algorithm aalgorithm) {
-    return static_cast<mkldnn_alg_kind_t>(aalgorithm);
-}
-
-/// Flags for batch normalization primitive.
-enum class normalization_flags : unsigned {
-    /// Use global statistics
-    ///
-    /// If specified
-    ///  - on forward propagation use mean and variance provided by user (input)
-    ///  - on backward propagation reduces the amount of computations, since
-    ///    mean and variance are considered as constants
-    ///
-    ///  If not specified:
-    ///   - on forward propagation mean and variance are computed and stored in
-    ///     output
-    ///   - on backward propagation compute full derivative wrt to data
-    use_global_stats = mkldnn_use_global_stats,
-
-    /// Use scale and shift parameters
-    ///
-    /// If specified:
-    ///  - on forward propagation use scale and shift (aka scale and bias) for
-    ///    the batch normalization results
-    ///  - on backward propagation
-    ///    (for prop_kind == #mkldnn::prop_kind::backward) compute
-    ///    diff wrt to scale and shift (hence one extra output used)
-    ///
-    /// If not specified:
-    ///  - on backward propagation
-    ///    prop_kind == #mkldnn::prop_kind::backward_data has the
-    ///    same behavior as prop_kind == #mkldnn::prop_kind::backward
-    use_scale_shift = mkldnn_use_scaleshift,
-
-    /// Fuse with ReLU
-    ///
-    /// If specified:
-    ///  - on inference this option behaves the same as if the primitive were
-    ///    fused with ReLU via post ops API
-    ///  - on training primitive requires workspace (required to be able to
-    ///    perform backward pass)
-    fuse_norm_relu = mkldnn_fuse_norm_relu
-};
-
-inline mkldnn_normalization_flags_t convert_to_c(normalization_flags aflag) {
-    return static_cast<mkldnn_normalization_flags_t>(aflag);
-}
-
-enum class rnn_flags : unsigned { undef = mkldnn_rnn_flags_undef };
-
-inline mkldnn_rnn_flags_t convert_to_c(rnn_flags aflag) {
-    return static_cast<mkldnn_rnn_flags_t>(aflag);
-}
-
-#define MKLDNN_DEFINE_BITMASK_OPS(enum_name) \
-    inline enum_name operator|(enum_name lhs, enum_name rhs) { \
-        return static_cast<enum_name>( \
-                static_cast<unsigned>(lhs) | static_cast<unsigned>(rhs)); \
-    } \
-\
-    inline enum_name operator&(enum_name lhs, enum_name rhs) { \
-        return static_cast<enum_name>( \
-                static_cast<unsigned>(lhs) & static_cast<unsigned>(rhs)); \
-    } \
-\
-    inline enum_name operator^(enum_name lhs, enum_name rhs) { \
-        return static_cast<enum_name>( \
-                static_cast<unsigned>(lhs) ^ static_cast<unsigned>(rhs)); \
-    } \
-\
-    inline enum_name &operator|=(enum_name &lhs, enum_name rhs) { \
-        lhs = static_cast<enum_name>( \
-                static_cast<unsigned>(lhs) | static_cast<unsigned>(rhs)); \
-        return lhs; \
-    } \
-\
-    inline enum_name &operator&=(enum_name &lhs, enum_name rhs) { \
-        lhs = static_cast<enum_name>( \
-                static_cast<unsigned>(lhs) & static_cast<unsigned>(rhs)); \
-        return lhs; \
-    } \
-\
-    inline enum_name &operator^=(enum_name &lhs, enum_name rhs) { \
-        lhs = static_cast<enum_name>( \
-                static_cast<unsigned>(lhs) ^ static_cast<unsigned>(rhs)); \
-        return lhs; \
-    } \
-\
-    inline enum_name operator~(enum_name rhs) { \
-        return static_cast<enum_name>(~static_cast<unsigned>(rhs)); \
-    }
-
-MKLDNN_DEFINE_BITMASK_OPS(normalization_flags)
-MKLDNN_DEFINE_BITMASK_OPS(rnn_flags)
-
-#undef MKLDNN_DEFINE_BITMASK_OPS
-
-enum class rnn_direction {
-    unidirectional_left2right = mkldnn_unidirectional_left2right,
-    unidirectional_right2left = mkldnn_unidirectional_right2left,
-    unidirectional = mkldnn_unidirectional,
-    bidirectional_concat = mkldnn_bidirectional_concat,
-    bidirectional_sum = mkldnn_bidirectional_sum,
-};
-
-inline mkldnn_rnn_direction_t convert_to_c(rnn_direction adir) {
-    return static_cast<mkldnn_rnn_direction_t>(adir);
-}
-
-/// Primitive descriptor query specification
-///
-/// In general should be used from C++ API since required queries are directly
-/// implemented as class members (for instance, a query for source memory
-/// descriptor).
-///
-/// For more information see @ref mkldnn_query_t.
-enum class query {
-    /// no query
-    undef = mkldnn_query_undef,
-
-    /// execution engine
-    engine = mkldnn_query_engine,
-    /// primitive kind
-    primitive_kind = mkldnn_query_primitive_kind,
-
-    /// number of inputs expected
-    num_of_inputs_s32 = mkldnn_query_num_of_inputs_s32,
-    /// number of outputs expected
-    num_of_outputs_s32 = mkldnn_query_num_of_outputs_s32,
-
-    /// runtime estimation (seconds), unimplemented
-    time_estimate_f64 = mkldnn_query_time_estimate_f64,
-    /// memory consumption (bytes)
-    ///
-    /// extra (scratch) memory, additional to all inputs and outputs memory
-    ///
-    /// @sa @ref dev_guide_attributes_scratchpad
-    memory_consumption_s64 = mkldnn_query_memory_consumption_s64,
-
-    /// scratchpad engine
-    ///
-    /// engine to be used for creating scratchpad memory
-    scratchpad_engine = mkldnn_query_scratchpad_engine,
-
-    /// implementation name
-    impl_info_str = mkldnn_query_impl_info_str,
-
-    /// op descriptor
-    op_d = mkldnn_query_op_d,
-    /// convolution descriptor
-    convolution_d = mkldnn_query_convolution_d,
-    /// deconvolution descriptor
-    deconvolution_d = mkldnn_query_deconvolution_d,
-    /// shuffle descriptor
-    shuffle_d = mkldnn_query_shuffle_d,
-    /// eltwise descriptor
-    eltwise_d = mkldnn_query_eltwise_d,
-    /// softmax descriptor
-    softmax_d = mkldnn_query_softmax_d,
-    /// pooling descriptor
-    pooling_d = mkldnn_query_pooling_d,
-    /// lrn descriptor
-    lrn_d = mkldnn_query_lrn_d,
-    /// batch normalization descriptor
-    batch_normalization_d = mkldnn_query_batch_normalization_d,
-    /// layer normalization descriptor
-    layer_normalization_d = mkldnn_query_layer_normalization_d,
-    /// inner product descriptor
-    inner_product_d = mkldnn_query_inner_product_d,
-    /// rnn descriptor
-    rnn_d = mkldnn_query_rnn_d,
-
-    /// source memory desc
-    src_md = mkldnn_query_src_md,
-    /// source gradient memory desc
-    diff_src_md = mkldnn_query_diff_src_md,
-    /// weights memory descriptor desc
-    weights_md = mkldnn_query_weights_md,
-    /// weights grad. memory desc
-    diff_weights_md = mkldnn_query_diff_weights_md,
-    /// destination memory desc
-    dst_md = mkldnn_query_dst_md,
-    /// destination grad. memory desc
-    diff_dst_md = mkldnn_query_diff_dst_md,
-    /// workspace memory desc
-    workspace_md = mkldnn_query_workspace_md,
-    /// scratchpad memory desc
-    scratchpad_md = mkldnn_query_scratchpad_md,
-};
-
-inline mkldnn_query_t convert_to_c(query aquery) {
-    return static_cast<mkldnn_query_t>(aquery);
-}
-
-/// @}
-
-/// @addtogroup cpp_api_attr Attributes
-/// An extension for controlling primitive behavior.
-///
-/// @sa @ref c_api_attributes in @ref c_api
-/// @{
-
-/// @cond DO_NOT_DOCUMENT_THIS
-template <>
-struct handle_traits<mkldnn_post_ops_t> {
-    static constexpr auto destructor = &mkldnn_post_ops_destroy;
-};
-/// @endcond
-
-/// Post operations
-///
-/// @sa @ref dev_guide_attributes_post_ops
-struct post_ops : public handle<mkldnn_post_ops_t> {
-    /// Creates an empty sequence of post operations.
-    post_ops() {
-        mkldnn_post_ops_t result;
-        error::wrap_c_api(mkldnn_post_ops_create(&result),
-                "could not create post operation sequence");
-        reset(result);
-    }
-
-    /// Returns the length of post operations
-    int len() const { return mkldnn_post_ops_len(get()); }
-
-    /// Returns the kind of post operation with index @p index.
-    primitive::kind kind(int index) const {
-        error::wrap_c_api(
-                index < len() ? mkldnn_success : mkldnn_invalid_arguments,
-                "post_ops index is out of range");
-        return static_cast<primitive::kind>(
-                mkldnn_post_ops_get_kind(get(), index));
-    }
-
-    /// Appends accumulation (sum) post operation. Prior to accumulating the
-    /// result, the previous value would be multiplied by @p scale.
-    ///
-    /// The kind of this post operation is #mkldnn_sum.
-    ///
-    /// This feature might improve performance for cases like residual learning
-    /// blocks, where the result of convolution is accumulated to the previously
-    /// computed activations. The parameter @p scale might be extreme for the
-    /// integer-based computations when the result and previous activations have
-    /// different logical scaling factors.
-    ///
-    /// In the simplest case when the accumulation is the only post operation,
-    /// the computations would be:
-    /// dst[] <- scale * dst[] + op(...) // instead of dst[] <- op(...)
-    ///
-    /// @note
-    ///     This post operation (as well as all the others) disregards the
-    ///     original layout of the destination; that is, the layout of the
-    ///     original destination is expected to be the same as the layout of the
-    ///     stored destination.
-    void append_sum(float scale = 1.) {
-        error::wrap_c_api(mkldnn_post_ops_append_sum(get(), scale),
-                "could not append sum");
-    }
-
-    /// Gets the parameters of the accumulation (sum) post operation with index
-    /// @p index.
-    void get_params_sum(int index, float &scale) const {
-        error::wrap_c_api(mkldnn_post_ops_get_params_sum(get(), index, &scale),
-                "could not get sum params");
-    }
-
-    /// Appends eltwise post operation.
-    ///
-    /// The kind of this post operation is #mkldnn_eltwise.
-    ///
-    /// In the simplest case when the eltwise is the only post operation, the
-    /// computations would be:
-    /// dst[] <- scale * eltwise_op ( op(...) ) // instead of dst[] <- op(...)
-    /// where eltwise_op is configured with the given parameters.
-    void append_eltwise(float scale, algorithm alg, float alpha, float beta) {
-        error::wrap_c_api(mkldnn_post_ops_append_eltwise(
-                                  get(), scale, convert_to_c(alg), alpha, beta),
-                "could not append eltwise");
-    }
-
-    /// Gets the eltwise parameters of the post operation with index @p index.
-    void get_params_eltwise(int index, float &scale, algorithm &alg,
-            float &alpha, float &beta) const {
-        mkldnn_alg_kind_t c_alg;
-        error::wrap_c_api(mkldnn_post_ops_get_params_eltwise(
-                                  get(), index, &scale, &c_alg, &alpha, &beta),
-                "could not get eltwise params");
-        alg = static_cast<algorithm>(c_alg);
-    }
-};
-
-/// @cond DO_NOT_DOCUMENT_THIS
-template <>
-struct handle_traits<mkldnn_primitive_attr_t> {
-    static constexpr auto destructor = &mkldnn_primitive_attr_destroy;
-};
-/// @endcond
-
-/// Primitive attributes
-///
-/// @sa @ref dev_guide_attributes
-struct primitive_attr : public handle<mkldnn_primitive_attr_t> {
-    /// Creates a default primitive attribute.
-    primitive_attr() {
-        mkldnn_primitive_attr_t result;
-        error::wrap_c_api(mkldnn_primitive_attr_create(&result),
-                "could not create a primitive attr");
-        reset(result);
-    }
-
-    /// Returns the scratchpad mode.
-    scratchpad_mode get_scratchpad_mode() const {
-        mkldnn_scratchpad_mode_t result;
-        error::wrap_c_api(
-                mkldnn_primitive_attr_get_scratchpad_mode(get(), &result),
-                "could not get scratchpad mode");
-        return scratchpad_mode(result);
-    }
-
-    /// Sets scratchpad mode.
-    void set_scratchpad_mode(scratchpad_mode mode) {
-        error::wrap_c_api(mkldnn_primitive_attr_set_scratchpad_mode(
-                                  get(), mkldnn::convert_to_c(mode)),
-                "could not set scratchpad mode");
-    }
-
-    /// Gets correspondence scale @p mask and a constant floating point vector
-    /// of output @p scales previously set by set_output_scales.
-    void get_output_scales(int &mask, std::vector<float> &scales) const {
-        mkldnn_dim_t count;
-        int c_mask;
-        const float *c_scales;
-        error::wrap_c_api(mkldnn_primitive_attr_get_output_scales(
-                                  get(), &count, &c_mask, &c_scales),
-                "could not get int output scales");
-        scales.resize(count);
-
-        mask = c_mask;
-        for (mkldnn_dim_t c = 0; c < count; ++c)
-            scales[c] = c_scales[c];
-    }
-
-    /// Sets output scales for primitive operations. The correspondence scale
-    /// @p mask is stored for future use.
-    ///
-    /// The @p mask argument defines the correspondence between the output
-    /// tensor dimensions and the @p scales vector. Set the i-th bit of @p mask
-    /// to 1 to use a dedicated scaling factor for each slice of the output
-    /// tensor over the i-th dimension. Set @p mask to 0 to use a common
-    /// scaling factor for the whole output tensor.
-    ///
-    /// @note
-    ///      The dimension order is always native and does not depend on the
-    ///      actual layout used. Examples:
-    ///       - 2D dimensional data the order of dimensions is always: (n, c)
-    ///       - 4D dimensional data the order is always: (n, c, h, w)
-    ///       - 5D dimensional weights the order is always: (g, oc, ic, kh, kw)
-    void set_output_scales(int mask, const std::vector<float> &scales) {
-        error::wrap_c_api(
-                mkldnn_primitive_attr_set_output_scales(
-                        get(), (mkldnn_dim_t)scales.size(), mask, &scales[0]),
-                "could not set int output scales");
-    }
-
-    /// Returns @p post_ops previously set by set_post_ops.
-    const post_ops get_post_ops() const {
-        post_ops result;
-        const_mkldnn_post_ops_t c_result;
-        error::wrap_c_api(mkldnn_primitive_attr_get_post_ops(get(), &c_result),
-                "could not get post operation sequence");
-        result.reset(const_cast<mkldnn_post_ops_t>(c_result), true);
-        return result;
-    }
-
-    /// Sets @p post_ops for future use.
-    void set_post_ops(post_ops ops) {
-        error::wrap_c_api(mkldnn_primitive_attr_set_post_ops(get(), ops.get()),
-                "could not set post operation sequence");
-    }
-
-    /// Sets quantization @p scale and @p shift for RNN data tensors.  For
-    /// performance reasons, the low-precision configuration of the RNN
-    /// primitive expects input activations to have the unsigned int8 data type.
-    /// Scale and shift used to quantize floating-point data to unsigned integer
-    /// must be passed to the RNN primitive using attributes.
-    /// @note
-    ///     Quantization scale and shift are common for src_layer, src_iter,
-    ///     dst_iter, and dst_layer.
-    void set_rnn_data_qparams(float scale, float shift) {
-        error::wrap_c_api(
-                mkldnn_primitive_attr_set_rnn_data_qparams(get(), scale, shift),
-                "could not set rnn data int scale/shift");
-    }
-
-    /// Sets quantization scales @p weights_scales for RNN weights tensors.  The
-    /// low-precision configuration of the RNN primitive expects input weights
-    /// to have the signed int8 data type. Scales used to quantize
-    /// floating-point data to signed integer must be passed to the RNN
-    /// primitive using attributes.  The @p mask argument defines correspondence
-    /// between output tensor dimensions and the @p weights_scales array. Set
-    /// the i-th bit of @p mask to 1 to use a dedicated scaling factor for each
-    /// slice of the output tensor over the i-th dimension. Set @p mask to 0 to
-    /// use a common scaling factor for the whole output tensor.
-    /// @note
-    ///      The dimension order is always native and does not depend on the
-    ///      actual layout used. For example, five-dimensional weights always
-    ///      have (l, d, i, g, o) logical dimension ordering.
-    /// @note
-    ///     Quantization scales are common for weights_layer and
-    ///     weights_iteration
-    /// @note
-    ///     There is no way to check whether @p count corresponds to @p mask
-    ///     until an actual primitive descriptor is created, so it is the user's
-    ///     responsibility to set proper values. The following formula must
-    ///     hold:
-    ///
-    ///      \f[count = \prod\limits_{d \in mask} output.dims[d]\f]
-    void set_rnn_weights_qparams(int mask, const std::vector<float> &scales) {
-        error::wrap_c_api(mkldnn_primitive_attr_set_rnn_weights_qparams(
-                                  get(), (int)scales.size(), mask, &scales[0]),
-                "could not set rnn weights int scales");
-    }
-};
-
-/// @}
-
-/// @addtogroup cpp_api_engine Engine
-/// Engine operations.
-///
-/// @sa @ref c_api_engine in @ref c_api
-/// @{
-
-/// @cond DO_NOT_DOCUMENT_THIS
-template <>
-struct handle_traits<mkldnn_engine_t> {
-    static constexpr auto destructor = &mkldnn_engine_destroy;
-};
-/// @endcond
-
-/// An execution engine.
-struct engine : public handle<mkldnn_engine_t> {
-    friend class primitive;
-
-    /// Kinds of engines.
-    enum class kind {
-        /// An unspecified engine
-        any = mkldnn_any_engine,
-        /// CPU engine
-        cpu = mkldnn_cpu,
-        /// GPU engine
-        gpu = mkldnn_gpu,
-    };
-
-    engine() = default;
-
-    /// Returns the number of engines of a certain kind.
-    ///
-    /// @param akind The kind of engines to count.
-    static size_t get_count(kind akind) {
-        return mkldnn_engine_get_count(convert_to_c(akind));
-    }
-
-    /// Constructs an engine.
-    ///
-    /// @param akind The kind of engine to construct.
-    /// @param index The index of the engine. Must be less than the value
-    ///              returned by #get_count() for this particular kind
-    ///              of engine.
-    engine(kind akind, size_t index) {
-        mkldnn_engine_t aengine;
-        error::wrap_c_api(
-                mkldnn_engine_create(&aengine, convert_to_c(akind), index),
-                "could not create an engine");
-        reset(aengine);
-    }
-
-#if MKLDNN_GPU_RUNTIME == MKLDNN_RUNTIME_OCL
-    /// Constructs an engine of particular @p akind associated with the given
-    /// OpenCL @p device and @p context objects.
-    engine(kind akind, cl_device_id device, cl_context context) {
-        mkldnn_engine_t aengine;
-        error::wrap_c_api(mkldnn_engine_create_ocl(&aengine,
-                                  convert_to_c(akind), device, context),
-                "could not create an engine");
-        reset(aengine);
-    }
-#endif
-
-#if MKLDNN_WITH_SYCL
-    /// Constructs an engine from SYCL device and context objects.
-    ///
-    /// @param akind The kind of engine to construct.
-    /// @param dev SYCL device.
-    /// @param ctx SYCL context.
-    MKLDNN_API engine(kind akind, const cl::sycl::device &dev,
-            const cl::sycl::context &ctx);
-#endif
-
-    /// Constructs an engine from other engine @p aengine.
-    explicit engine(const mkldnn_engine_t &aengine) : handle(aengine, true) {}
-
-    /// Constructs an engine from the primitive descriptor @p pd
-    /// by querying its engine.
-    engine(const handle<mkldnn_primitive_desc_t> &pd) {
-        mkldnn_engine_t engine_q;
-        error::wrap_c_api(mkldnn_primitive_desc_query(pd.get(),
-                                  mkldnn::convert_to_c(mkldnn::query::engine),
-                                  0, &engine_q),
-                "could not get engine from primitive_desc");
-        reset(engine_q, true);
-    }
-
-    /// Returns the kind of the engine.
-    kind get_kind() const {
-        mkldnn_engine_kind_t akind;
-        error::wrap_c_api(mkldnn_engine_get_kind(get(), &akind),
-                "could not get the engine kind");
-        return static_cast<engine::kind>(akind);
-    }
-
-#if MKLDNN_GPU_RUNTIME == MKLDNN_RUNTIME_OCL
-    /// Returns the OpenCL context associated with the engine.
-    cl_context get_ocl_context() const {
-        cl_context context = nullptr;
-        error::wrap_c_api(mkldnn_engine_get_ocl_context(get(), &context),
-                "could not get a context handle");
-        return context;
-    }
-
-    /// Returns the OpenCL device associated with the engine.
-    cl_device_id get_ocl_device() const {
-        cl_device_id device = nullptr;
-        error::wrap_c_api(mkldnn_engine_get_ocl_device(get(), &device),
-                "could not get a device handle");
-        return device;
-    }
-#endif
-
-    template <class primitive_desc>
-    static engine query(const primitive_desc &pd) {
-        mkldnn_engine_t engine_q;
-        error::wrap_c_api(mkldnn_primitive_desc_query(pd.get(),
-                                  mkldnn::convert_to_c(mkldnn::query::engine),
-                                  0, &engine_q),
-                "could not get engine from primitive_desc");
-
-        return engine(engine_q);
-    }
-
-#if MKLDNN_WITH_SYCL
-    /// Returns the underlying SYCL context object.
-    cl::sycl::context MKLDNN_API get_sycl_context() const;
-
-    /// Returns the underlying SYCL device object.
-    cl::sycl::device MKLDNN_API get_sycl_device() const;
-#endif
-
-private:
-    static mkldnn_engine_kind_t convert_to_c(kind akind) {
-        return static_cast<mkldnn_engine_kind_t>(akind);
-    }
-};
-
-/// @}
-
-/// @addtogroup cpp_api_stream Stream
-/// Execution stream operations
-///
-/// @sa @ref c_api_stream in @ref c_api
-/// @{
-
-/// @cond DO_NOT_DOCUMENT_THIS
-template <>
-struct handle_traits<mkldnn_stream_t> {
-    static constexpr auto destructor = &mkldnn_stream_destroy;
-};
-/// @endcond
-
-/// An execution stream.
-struct stream : public handle<mkldnn_stream_t> {
-    using handle::handle;
-
-    /// @brief Stream flags.
-    enum class flags : unsigned {
-        /// Default order execution. Either in-order or out-of-order depending
-        /// on the engine runtime
-        default_order = mkldnn_stream_default_order,
-        /// In-order execution.
-        in_order = mkldnn_stream_default_order,
-        /// Out-of-order execution.
-        out_of_order = mkldnn_stream_out_of_order,
-        /// Default stream configuration.
-        default_flags = mkldnn_stream_default_flags,
-    };
-
-    stream() = default;
-
-    /// Constructs a stream.
-    stream(const engine &aengine, flags aflags = flags::default_flags) {
-        mkldnn_stream_t astream;
-        error::wrap_c_api(mkldnn_stream_create(&astream, aengine.get(),
-                                  static_cast<mkldnn_stream_flags_t>(aflags)),
-                "could not create a stream");
-        reset(astream);
-    }
-
-#if MKLDNN_GPU_RUNTIME == MKLDNN_RUNTIME_OCL
-    /// Constructs a stream associated with the engine @p eng and with the
-    /// OpenCL command queue @p queue.
-    stream(const engine &eng, cl_command_queue queue) {
-        mkldnn_stream_t astream;
-        error::wrap_c_api(mkldnn_stream_create_ocl(&astream, eng.get(), queue),
-                "could not create a stream");
-        reset(astream);
-    }
-
-    /// Returns the OpenCL command queue associated with the stream.
-    cl_command_queue get_ocl_command_queue() const {
-        cl_command_queue queue = nullptr;
-        error::wrap_c_api(mkldnn_stream_get_ocl_command_queue(get(), &queue),
-                "could not get OpenCL command queue");
-        return queue;
-    }
-#endif
-
-#if MKLDNN_WITH_SYCL
-    /// Constructs a stream for the specified engine and the SYCL queue.
-    ///
-    /// @param eng Engine object to use for the stream.
-    /// @param aqueue SYCL queue to use for the stream.
-    MKLDNN_API stream(const engine &eng, cl::sycl::queue &aqueue);
-
-    /// Returns the underlying SYCL queue object.
-    cl::sycl::queue MKLDNN_API get_sycl_queue() const;
-#endif
-
-    /// Waits for all primitives in the stream to finish.
-    stream &wait() {
-        error::wrap_c_api(mkldnn_stream_wait(get()), "could not wait a stream");
-        return *this;
-    }
-};
-
-inline stream::flags operator|(stream::flags lhs, stream::flags rhs) {
-    return static_cast<stream::flags>(
-            static_cast<unsigned>(lhs) | static_cast<unsigned>(rhs));
-}
-
-inline stream::flags operator&(stream::flags lhs, stream::flags rhs) {
-    return static_cast<stream::flags>(
-            static_cast<unsigned>(lhs) & static_cast<unsigned>(rhs));
-}
-
-inline stream::flags operator^(stream::flags lhs, stream::flags rhs) {
-    return static_cast<stream::flags>(
-            static_cast<unsigned>(lhs) ^ static_cast<unsigned>(rhs));
-}
-
-inline stream::flags operator~(stream::flags rhs) {
-    return static_cast<stream::flags>(~static_cast<unsigned>(rhs));
-}
-
-/// @}
-
-/// @addtogroup cpp_api_memory_related Memory and memory related operations
-/// @{
-
-/// @addtogroup cpp_api_memory Memory
-/// A primitive to describe and store data.
-///
-/// For more information, refer to @ref c_api_memory in @ref c_api.
-/// @{
-
-/// Memory that describes the data.
-struct memory : public handle<mkldnn_memory_t> {
-    typedef mkldnn_dim_t dim;
-    typedef std::vector<dim> dims;
-
-    template <typename T>
-    static void validate_dims(const std::vector<T> &v) {
-        if (v.size() > MKLDNN_MAX_NDIMS)
-            throw error(mkldnn_invalid_arguments, "invalid dimensions");
-    }
-
-    /// Data type specification
-    enum class data_type {
-        /// Undefined data type, used for empty memory descriptors.
-        undef = mkldnn_data_type_undef,
-        /// 16-bit/half-precision floating point.
-        f16 = mkldnn_f16,
-        /// non-standard 16-bit (bfloat16 w/ 7 bit mantissa) floating point.
-        bf16 = mkldnn_bf16,
-        /// 32-bit/single-precision floating point.
-        f32 = mkldnn_f32,
-        /// 32-bit signed integer.
-        s32 = mkldnn_s32,
-        /// 8-bit signed integer.
-        s8 = mkldnn_s8,
-        /// 8-bit unsigned integer.
-        u8 = mkldnn_u8,
-    };
-
-    /// Memory format kind
-    enum class format_kind {
-        /// Undefined memory format kind, used for empty memory descriptors.
-        undef = mkldnn_format_kind_undef,
-        /// Unspecified format kind.
-        /// The primitive selects a format automatically.
-        any = mkldnn_format_kind_any,
-        /// A tensor in a generic format described by the stride and blocking
-        /// values in each dimension. See @ref mkldnn_blocking_desc_t for more
-        /// information.
-        blocked = mkldnn_blocked,
-        /// Weights format used in 8bit Winograd convolution
-        wino = mkldnn_format_kind_wino,
-        /// Packed weights format used in RNN
-        packed = mkldnn_format_kind_rnn_packed,
-    };
-
-    /// Memory format tag specification. See @ref mkldnn_format_tag_t for a
-    /// detailed description.
-    enum class format_tag {
-        /// Undefined memory format tag
-        undef = mkldnn_format_tag_undef,
-        /// Placeholder memory format tag. The primitive selects a format
-        /// automatically.
-        any = mkldnn_format_tag_any,
-
-        // Semantic agnostic section
-        // The physical order of dimensions is defined by the permutation of the
-        // characters, assuming that ab..z defines the natural order.
-
-        // Plain formats
-
-        a = mkldnn_a, ///< plain 1D tensor
-        ab = mkldnn_ab, ///< plain 2D tensor
-        abc = mkldnn_abc, ///< plain 3D tensor
-        abcd = mkldnn_abcd, ///< plain 4D tensor
-        abcde = mkldnn_abcde, ///< plain 5D tensor
-        abcdef = mkldnn_abcdef, ///< plain 6D tensor
-
-        // Permuted plain formats
-
-        abdec = mkldnn_abdec, ///< permuted 5D tensor
-        acb = mkldnn_acb, ///< permuted 3D tensor
-        acbde = mkldnn_acbde, ///< permuted 5D tensor
-        acdb = mkldnn_acdb, ///< permuted 4D tensor
-        acdeb = mkldnn_acdeb, ///< permuted 5D tensor
-        ba = mkldnn_ba, ///< permuted 2D tensor
-        bac = mkldnn_bac, ///< permuted 3D tensor
-        bacd = mkldnn_bacd, ///< permuted 4D tensor
-        bcda = mkldnn_bcda, ///< permuted 4D tensor
-        cba = mkldnn_cba, ///< permuted 3D tensor
-        cdba = mkldnn_cdba, ///< permuted 4D tensor
-        cdeba = mkldnn_cdeba, ///< permuted 5D tensor
-        decab = mkldnn_decab, ///< permuted 5D tensor
-
-        // Opaque blocked formats
-
-        Abc16a = mkldnn_Abc16a,
-        ABc16a16b = mkldnn_ABc16a16b,
-        aBc16b = mkldnn_aBc16b,
-        ABc16b16a = mkldnn_ABc16b16a,
-        Abc4a = mkldnn_Abc4a,
-        aBc4b = mkldnn_aBc4b,
-        ABc4b16a4b = mkldnn_ABc4b16a4b,
-        ABc4b4a = mkldnn_ABc4b4a,
-        ABc8a16b2a = mkldnn_ABc8a16b2a,
-        ABc8a8b = mkldnn_ABc8a8b,
-        aBc8b = mkldnn_aBc8b,
-        ABc8b16a2b = mkldnn_ABc8b16a2b,
-        ABc8b8a = mkldnn_ABc8b8a,
-        Abcd16a = mkldnn_Abcd16a,
-        ABcd16a16b = mkldnn_ABcd16a16b,
-        aBcd16b = mkldnn_aBcd16b,
-        ABcd16b16a = mkldnn_ABcd16b16a,
-        aBCd16b16c = mkldnn_aBCd16b16c,
-        aBCd16c16b = mkldnn_aBCd16c16b,
-        Abcd4a = mkldnn_Abcd4a,
-        aBcd4b = mkldnn_aBcd4b,
-        ABcd4b16a4b = mkldnn_ABcd4b16a4b,
-        ABcd4b4a = mkldnn_ABcd4b4a,
-        aBCd4c16b4c = mkldnn_aBCd4c16b4c,
-        aBCd4c4b = mkldnn_aBCd4c4b,
-        ABcd8a16b2a = mkldnn_ABcd8a16b2a,
-        ABcd8a8b = mkldnn_ABcd8a8b,
-        /// 4D tensor blocked by 2nd dimension with block size 8
-        aBcd8b = mkldnn_aBcd8b,
-        ABcd8b16a2b = mkldnn_ABcd8b16a2b,
-        aBCd8b16c2b = mkldnn_aBCd8b16c2b,
-        /// 4D tensor blocked by 1st and 2nd dimension with block size 8
-        ABcd8b8a = mkldnn_ABcd8b8a,
-        aBCd8b8c = mkldnn_aBCd8b8c,
-        aBCd8c16b2c = mkldnn_aBCd8c16b2c,
-        aBCd8c8b = mkldnn_aBCd8c8b,
-        Abcde16a = mkldnn_Abcde16a,
-        ABcde16a16b = mkldnn_ABcde16a16b,
-        aBcde16b = mkldnn_aBcde16b,
-        ABcde16b16a = mkldnn_ABcde16b16a,
-        aBCde16b16c = mkldnn_aBCde16b16c,
-        aBCde16c16b = mkldnn_aBCde16c16b,
-        aBCde2c8b4c = mkldnn_aBCde2c8b4c,
-        Abcde4a = mkldnn_Abcde4a,
-        aBcde4b = mkldnn_aBcde4b,
-        ABcde4b4a = mkldnn_ABcde4b4a,
-        aBCde4b4c = mkldnn_aBCde4b4c,
-        aBCde4c16b4c = mkldnn_aBCde4c16b4c,
-        aBCde4c4b = mkldnn_aBCde4c4b,
-        Abcde8a = mkldnn_Abcde8a,
-        ABcde8a8b = mkldnn_ABcde8a8b,
-        aBcde8b = mkldnn_aBcde8b,
-        ABcde8b16a2b = mkldnn_ABcde8b16a2b,
-        aBCde8b16c2b = mkldnn_aBCde8b16c2b,
-        ABcde8b8a = mkldnn_ABcde8b8a,
-        aBCde8b8c = mkldnn_aBCde8b8c,
-        ABcd4a8b8a4b = mkldnn_ABcd4a8b8a4b,
-        ABcd2a8b8a2b = mkldnn_ABcd2a8b8a2b,
-        aBCde4b8c8b4c = mkldnn_aBCde4b8c8b4c,
-        aBCde2b8c8b2c = mkldnn_aBCde2b8c8b2c,
-        aBCde8c16b2c = mkldnn_aBCde8c16b2c,
-        aBCde8c8b = mkldnn_aBCde8c8b,
-        aBcdef16b = mkldnn_aBcdef16b,
-        aBCdef16b16c = mkldnn_aBCdef16b16c,
-        aBCdef16c16b = mkldnn_aBCdef16c16b,
-        aBcdef4b = mkldnn_aBcdef4b,
-        aBCdef4c4b = mkldnn_aBCdef4c4b,
-        aBCdef8b8c = mkldnn_aBCdef8b8c,
-        aBCdef8c16b2c = mkldnn_aBCdef8c16b2c,
-        aBCdef8c8b = mkldnn_aBCdef8c8b,
-        aBdc16b = mkldnn_aBdc16b,
-        aBdc4b = mkldnn_aBdc4b,
-        aBdc8b = mkldnn_aBdc8b,
-        aBdec16b = mkldnn_aBdec16b,
-        aBdec4b = mkldnn_aBdec4b,
-        aBdec8b = mkldnn_aBdec8b,
-        aBdefc16b = mkldnn_aBdefc16b,
-        aCBdef16c16b = mkldnn_aCBdef16c16b,
-        aBdefc4b = mkldnn_aBdefc4b,
-        aBdefc8b = mkldnn_aBdefc8b,
-        Acb16a = mkldnn_Acb16a,
-        Acb4a = mkldnn_Acb4a,
-        Acb8a = mkldnn_Acb8a,
-        aCBd16b16c = mkldnn_aCBd16b16c,
-        aCBd16c16b = mkldnn_aCBd16c16b,
-        aCBde16b16c = mkldnn_aCBde16b16c,
-        aCBde16c16b = mkldnn_aCBde16c16b,
-        Acdb16a = mkldnn_Acdb16a,
-        Acdb4a = mkldnn_Acdb4a,
-        Acdb8a = mkldnn_Acdb8a,
-        Acdeb16a = mkldnn_Acdeb16a,
-        Acdeb4a = mkldnn_Acdeb4a,
-        Acdeb8a = mkldnn_Acdeb8a,
-        BAc16a16b = mkldnn_BAc16a16b,
-        BAc16b16a = mkldnn_BAc16b16a,
-        BAcd16a16b = mkldnn_BAcd16a16b,
-        BAcd16b16a = mkldnn_BAcd16b16a,
-        ABcd32a32b = mkldnn_ABcd32a32b,
-        BAcde16b16 = mkldnn_BAcde16b16a,
-        aBdec32b = mkldnn_aBdec32b,
-        Abcdef16a = mkldnn_Abcdef16a,
-        Acdb32a = mkldnn_Acdb32a,
-        format_tag_last = mkldnn_format_tag_last,
-
-        x = mkldnn_x,
-        /// 2D CNN activations tensor,
-        /// an alias to #mkldnn::memory::format_tag::ab
-        nc = mkldnn_nc,
-        cn = mkldnn_cn,
-        tn = mkldnn_tn,
-        nt = mkldnn_nt,
-        ncw = mkldnn_ncw,
-        nwc = mkldnn_nwc,
-        /// 4D CNN activations tensor,
-        /// an alias to #mkldnn::memory::format_tag::abcd
-        nchw = mkldnn_nchw,
-        /// 4D CNN activations tensor,
-        /// an alias to #mkldnn::memory::format_tag::acdb
-        nhwc = mkldnn_nhwc,
-        /// 4D CNN activations tensor,
-        /// an alias to #mkldnn::memory::format_tag::bcda
-        chwn = mkldnn_chwn,
-        ncdhw = mkldnn_ncdhw,
-        ndhwc = mkldnn_ndhwc,
-        oi = mkldnn_oi,
-        io = mkldnn_io,
-        oiw = mkldnn_oiw,
-        wio = mkldnn_wio,
-        oihw = mkldnn_oihw,
-        hwio = mkldnn_hwio,
-        ihwo = mkldnn_ihwo,
-        iohw = mkldnn_iohw,
-        oidhw = mkldnn_oidhw,
-        dhwio = mkldnn_dhwio,
-        goiw = mkldnn_goiw,
-        goihw = mkldnn_goihw,
-        hwigo = mkldnn_hwigo,
-        giohw = mkldnn_giohw,
-        goidhw = mkldnn_goidhw,
-        tnc = mkldnn_tnc,
-        ntc = mkldnn_ntc,
-        ldnc = mkldnn_ldnc,
-        ldigo = mkldnn_ldigo,
-        ldgoi = mkldnn_ldgoi,
-        ldgo = mkldnn_ldgo,
-        nCdhw16c = mkldnn_nCdhw16c,
-        nCdhw4c = mkldnn_nCdhw4c,
-        nCdhw8c = mkldnn_nCdhw8c,
-        nChw16c = mkldnn_nChw16c,
-        nChw4c = mkldnn_nChw4c,
-        nChw8c = mkldnn_nChw8c,
-        nCw16c = mkldnn_nCw16c,
-        nCw4c = mkldnn_nCw4c,
-        nCw8c = mkldnn_nCw8c,
-        NCw16n16c = mkldnn_NCw16n16c,
-        NChw16n16c = mkldnn_NChw16n16c,
-        NCdhw16n16c = mkldnn_NCdhw16n16c,
-        NChw32n32c = mkldnn_NChw32n32c,
-        IOhw16i16o = mkldnn_IOhw16i16o,
-        Ohwi32o = mkldnn_Ohwi32o,
-        IOdhw16i16o = mkldnn_IOdhw16i16o,
-        gIOhw16i16o = mkldnn_gIOhw16i16o,
-        gOhwi32o = mkldnn_gOhwi32o,
-        Goidhw16g = mkldnn_Goidhw16g,
-        IOw16o16i = mkldnn_IOw16o16i,
-        OIw16i16o = mkldnn_OIw16i16o,
-        IOw16i16o = mkldnn_IOw16i16o,
-        gIOw16i16o = mkldnn_gIOw16i16o,
-        OIw16o16i = mkldnn_OIw16o16i,
-        Oiw16o = mkldnn_Oiw16o,
-        OIw4i16o4i = mkldnn_OIw4i16o4i,
-        OIw4i4o = mkldnn_OIw4i4o,
-        Oiw4o = mkldnn_Oiw4o,
-        OIw8i16o2i = mkldnn_OIw8i16o2i,
-        OIw8i8o = mkldnn_OIw8i8o,
-        OIw8o16i2o = mkldnn_OIw8o16i2o,
-        OIw8o8i = mkldnn_OIw8o8i,
-        Owi16o = mkldnn_Owi16o,
-        Owi4o = mkldnn_Owi4o,
-        Owi8o = mkldnn_Owi8o,
-        IOhw16o16i = mkldnn_IOhw16o16i,
-        Ohwi16o = mkldnn_Ohwi16o,
-        Ohwi4o = mkldnn_Ohwi4o,
-        Ohwi8o = mkldnn_Ohwi8o,
-        OIhw16i16o = mkldnn_OIhw16i16o,
-        OIhw16o16i = mkldnn_OIhw16o16i,
-        Oihw16o = mkldnn_Oihw16o,
-        OIhw4i16o4i = mkldnn_OIhw4i16o4i,
-        OIhw4i4o = mkldnn_OIhw4i4o,
-        Oihw4o = mkldnn_Oihw4o,
-        OIhw8i16o2i = mkldnn_OIhw8i16o2i,
-        OIhw8i8o = mkldnn_OIhw8i8o,
-        OIhw8o16i2o = mkldnn_OIhw8o16i2o,
-        OIhw8o8i = mkldnn_OIhw8o8i,
-        Odhwi16o = mkldnn_Odhwi16o,
-        Odhwi4o = mkldnn_Odhwi4o,
-        Odhwi8o = mkldnn_Odhwi8o,
-        OIdhw16i16o = mkldnn_OIdhw16i16o,
-        OIdhw16o16i = mkldnn_OIdhw16o16i,
-        Oidhw16o = mkldnn_Oidhw16o,
-        OIdhw4i4o = mkldnn_OIdhw4i4o,
-        Oidhw4o = mkldnn_Oidhw4o,
-        OIdhw8i16o2i = mkldnn_OIdhw8i16o2i,
-        OIdhw8i8o = mkldnn_OIdhw8i8o,
-        OIdhw8o8i = mkldnn_OIdhw8o8i,
-        gIOw16o16i = mkldnn_gIOw16o16i,
-        gOIw16i16o = mkldnn_gOIw16i16o,
-        gOIw16o16i = mkldnn_gOIw16o16i,
-        gOiw16o = mkldnn_gOiw16o,
-        gOIw4i16o4i = mkldnn_gOIw4i16o4i,
-        gOIw4i4o = mkldnn_gOIw4i4o,
-        gOiw4o = mkldnn_gOiw4o,
-        gOIw8i16o2i = mkldnn_gOIw8i16o2i,
-        gOIw8i8o = mkldnn_gOIw8i8o,
-        gOIw8o16i2o = mkldnn_gOIw8o16i2o,
-        gOIw8o8i = mkldnn_gOIw8o8i,
-        gOwi16o = mkldnn_gOwi16o,
-        gOwi4o = mkldnn_gOwi4o,
-        gOwi8o = mkldnn_gOwi8o,
-        gIOhw16o16i = mkldnn_gIOhw16o16i,
-        gOhwi16o = mkldnn_gOhwi16o,
-        gOhwi4o = mkldnn_gOhwi4o,
-        gOhwi8o = mkldnn_gOhwi8o,
-        Goihw16g = mkldnn_Goihw16g,
-        gOIhw16i16o = mkldnn_gOIhw16i16o,
-        gOIhw16o16i = mkldnn_gOIhw16o16i,
-        gOihw16o = mkldnn_gOihw16o,
-        gOIhw2i8o4i = mkldnn_gOIhw2i8o4i,
-        gOIhw4i16o4i = mkldnn_gOIhw4i16o4i,
-        gOIhw4i4o = mkldnn_gOIhw4i4o,
-        gOIhw4o4i = mkldnn_gOIhw4o4i,
-        gOihw4o = mkldnn_gOihw4o,
-        Goihw8g = mkldnn_Goihw8g,
-        gOIhw8i16o2i = mkldnn_gOIhw8i16o2i,
-        gOIhw8i8o = mkldnn_gOIhw8i8o,
-        gOIhw8o16i2o = mkldnn_gOIhw8o16i2o,
-        OIhw4o8i8o4i = mkldnn_OIhw4o8i8o4i,
-        OIhw2o8i8o2i = mkldnn_OIhw2o8i8o2i,
-        gOIhw4o8i8o4i = mkldnn_gOIhw4o8i8o4i,
-        gOIhw2o8i8o2i = mkldnn_gOIhw2o8i8o2i,
-        gOIhw8o8i = mkldnn_gOIhw8o8i,
-        gIOdhw16i16o = mkldnn_gIOdhw16i16o,
-        gOdhwi16o = mkldnn_gOdhwi16o,
-        gOdhwi4o = mkldnn_gOdhwi4o,
-        gOdhwi8o = mkldnn_gOdhwi8o,
-        gOIdhw16i16o = mkldnn_gOIdhw16i16o,
-        gOIdhw16o16i = mkldnn_gOIdhw16o16i,
-        gOidhw16o = mkldnn_gOidhw16o,
-        gOIdhw4i4o = mkldnn_gOIdhw4i4o,
-        gOidhw4o = mkldnn_gOidhw4o,
-        gOIdhw8i16o2i = mkldnn_gOIdhw8i16o2i,
-        gOIdhw8i8o = mkldnn_gOIdhw8i8o,
-        gOIdhw8o8i = mkldnn_gOIdhw8o8i,
-    };
-
-    /// A memory descriptor.
-    struct desc {
-        friend struct memory;
-        /// The underlying C API data structure.
-        mkldnn_memory_desc_t data;
-
-        /// Constructs a zero memory descriptor
-        desc() : data() {}
-
-        /// Constructs a memory descriptor.
-        ///
-        /// @param adims Data dimensions
-        /// @param adata_type Data precision/type.
-        /// @param aformat_tag Data layout format tag.
-        desc(const dims &adims, data_type adata_type, format_tag aformat_tag) {
-            validate_dims(adims);
-            error::wrap_c_api(
-                    mkldnn_memory_desc_init_by_tag(&data, (int)adims.size(),
-                            adims.size() == 0 ? nullptr : &adims[0],
-                            convert_to_c(adata_type),
-                            convert_to_c(aformat_tag)),
-                    "could not initialize a memory descriptor by tag");
-        }
-
-        /// Constructs a memory descriptor by strides.
-        ///
-        /// @param adims Data dimensions
-        /// @param adata_type Data precision/type.
-        /// @param astrides The strides for dimensions.
-        desc(const dims &adims, data_type adata_type, const dims &astrides) {
-            validate_dims(adims);
-            error::wrap_c_api(
-                    mkldnn_memory_desc_init_by_strides(&data, (int)adims.size(),
-                            adims.size() == 0 ? nullptr : &adims[0],
-                            convert_to_c(adata_type),
-                            astrides.size() == 0 ? nullptr : &astrides[0]),
-                    "could not initialize a memory descriptor by strides");
-        }
-
-        /// Constructs a memory descriptor from a C API data structure.
-        ///
-        /// @param adata A C API #mkldnn_memory_desc_t structure.
-        desc(const mkldnn_memory_desc_t &adata) : data(adata) {}
-
-        /// Constructs a sub-memory descriptor.
-        //
-        /// @param adims Sizes of a sub-memory
-        /// @param offsets Offsets of a sub-memory
-        desc submemory_desc(const dims &adims, const dims &offsets) {
-            mkldnn_memory_desc_t sub_md;
-            error::wrap_c_api(mkldnn_memory_desc_init_submemory(
-                                      &sub_md, &data, &adims[0], &offsets[0]),
-                    "could not initialize a sub-memory");
-            return desc(sub_md);
-        }
-
-        /// Returns the number of bytes required to allocate the memory
-        /// described including the padding area.
-        size_t get_size() const { return mkldnn_memory_desc_get_size(&data); }
-
-        /// Returns true if the memory descriptor describes an empty memory
-        bool is_zero() const { return data.ndims == 0; }
-
-        bool operator==(const desc &other) const {
-            return mkldnn_memory_desc_equal(&data, &other.data) != 0;
-        }
-
-        bool operator!=(const desc &other) const { return !operator==(other); }
-    };
-
-    memory() = default;
-
-    /// Constructs a memory.
-    ///
-    /// @param md Memory descriptor.
-    /// @param aengine Engine.
-    /// @param ahandle handle.
-    memory(const desc &md, const engine &aengine, void *ahandle) {
-        mkldnn_memory_t result;
-        error::wrap_c_api(
-                mkldnn_memory_create(&result, &md.data, aengine.get(), ahandle),
-                "could not create a memory");
-        reset(result);
-    }
-
-#if MKLDNN_WITH_SYCL
-    /// Constructs a memory from a SYCL buffer.
-    ///
-    /// @param md Memory descriptor.
-    /// @param aengine Engine.
-    /// @param buf SYCL buffer.
-    template <typename T, int ndims = 1>
-    memory(const desc &md, const engine &aengine,
-            cl::sycl::buffer<T, ndims> &buf)
-        : memory(md, aengine, MKLDNN_MEMORY_NONE) {
-        set_sycl_buffer(buf);
-    }
-#endif
-
-    /// Constructs a memory.
-    ///
-    /// @param md Memory descriptor.
-    /// @param aengine Engine.
-    memory(const desc &md, const engine &aengine)
-        : memory(md, aengine, MKLDNN_MEMORY_ALLOCATE) {}
-
-    /// Returns the descriptor of the memory.
-    desc get_desc() const {
-        const mkldnn_memory_desc_t *cdesc;
-        error::wrap_c_api(mkldnn_memory_get_memory_desc(get(), &cdesc),
-                "could not get memory descriptor from a memory");
-        return desc(*cdesc);
-    }
-
-    /// Returns the engine of the memory.
-    engine get_engine() const {
-        mkldnn_engine_t engine_q;
-        error::wrap_c_api(mkldnn_memory_get_engine(get(), &engine_q),
-                "could not get engine from a memory");
-        return engine(engine_q);
-    }
-
-    /// Returns a handle of the data contained in the memory.
-    ///
-    /// On the CPU engine, this is a pointer to the allocated memory.
-    void *get_data_handle() const {
-        void *handle;
-        error::wrap_c_api(mkldnn_memory_get_data_handle(get(), &handle),
-                "could not get native handle");
-        return handle;
-    }
-
-    void set_data_handle(void *handle) const {
-        error::wrap_c_api(mkldnn_memory_set_data_handle(get(), handle),
-                "could not set native handle");
-    }
-
-    /// Maps the data of the memory.
-    ///
-    /// Mapping allows to read/write directly from/to the memory contents for
-    /// engines that do not support direct memory access.
-    ///
-    /// Mapping is an exclusive operation - a memory object cannot be used in
-    /// other operations until this memory object is unmapped.
-    /// @tparam T Type of the pointer to be mapped.
-    ///
-    /// @note Any primitives working with the memory should be completed before
-    ///       mapping. Use stream::wait() to synchronize the corresponding
-    ///       execution stream.
-    ///
-    /// @note Map/unmap API is provided mainly for debug/testing purposes and
-    ///       its performance may be suboptimal.
-    template <typename T = void>
-    T *map_data() const {
-        void *mapped_ptr;
-        error::wrap_c_api(mkldnn_memory_map_data(get(), &mapped_ptr),
-                "could not map the data");
-        return static_cast<T *>(mapped_ptr);
-    }
-
-    /// Unmaps the previously mapped data for the memory.
-    ///
-    /// Any changes of the mapped data are synchronized back to the memory
-    /// after the call is complete. The mapped pointer must be
-    /// obtained through a map_data() call.
-    ///
-    /// @note Map/unmap API is provided mainly for debug/testing purposes and
-    ///       its performance may be suboptimal.
-    void unmap_data(void *mapped_ptr) const {
-        error::wrap_c_api(mkldnn_memory_unmap_data(get(), mapped_ptr),
-                "could not unmap the data");
-    }
-
-#if MKLDNN_GPU_RUNTIME == MKLDNN_RUNTIME_OCL
-    /// Returns the OpenCL memory object associated with the memory.
-    cl_mem get_ocl_mem_object() const {
-        cl_mem mem_object;
-        error::wrap_c_api(mkldnn_memory_get_ocl_mem_object(get(), &mem_object),
-                "could not get OpenCL memory object");
-        return mem_object;
-    }
-
-    /// Sets the OpenCL memory object @p mem_object associated with the memory.
-    void set_ocl_mem_object(cl_mem mem_object) {
-        error::wrap_c_api(mkldnn_memory_set_ocl_mem_object(get(), mem_object),
-                "could not set OpenCL memory object");
-    }
-#endif
-
-#if MKLDNN_WITH_SYCL
-    /// Returns the underlying SYCL buffer object.
-    ///
-    /// @tparam T Type of the requested buffer.
-    /// @tparam ndims Number of dimensions of the requested buffer.
-    template <typename T, int ndims = 1>
-    cl::sycl::buffer<T, ndims> get_sycl_buffer(size_t *offset = nullptr) const {
-        static_assert(ndims == 1, "only 1D buffers supported");
-
-        void *handle_ptr;
-        error::wrap_c_api(mkldnn_memory_get_data_handle(get(), &handle_ptr),
-                "could not get SYCL buffer object");
-
-        // XXX: workaround for ComputeCpp
-        // ComputeCpp fails to construct zero-range buffer
-        if (!handle_ptr)
-            return cl::sycl::buffer<T, ndims>(cl::sycl::range<1>(1));
-
-        auto &buf_u8 = *static_cast<cl::sycl::buffer<uint8_t, 1> *>(handle_ptr);
-        if (offset) *offset = 0;
-        auto range = cl::sycl::range<1>(buf_u8.get_size() / sizeof(T));
-        return buf_u8.reinterpret<T, 1>(range);
-    }
-
-    /// Sets the underlying buffer to the given SYCL buffer.
-    ///
-    /// @tparam T Type of the buffer.
-    /// @tparam ndims Number of dimensions of the buffer.
-    /// @param buf SYCL buffer.
-    template <typename T, int ndims>
-    void set_sycl_buffer(cl::sycl::buffer<T, ndims> &buf) {
-        auto range = cl::sycl::range<1>(buf.get_size());
-        auto buf_u8 = buf.template reinterpret<uint8_t, 1>(range);
-        error::wrap_c_api(mkldnn_memory_set_data_handle(
-                                  get(), static_cast<void *>(&buf_u8)),
-                "could not set SYCL buffer object");
-    }
-#endif
-
-    // Must go away or be private:
-    static mkldnn_data_type_t convert_to_c(data_type adata_type) {
-        return static_cast<mkldnn_data_type_t>(adata_type);
-    }
-    static mkldnn_format_tag_t convert_to_c(format_tag aformat) {
-        return static_cast<mkldnn_format_tag_t>(aformat);
-    }
-};
-
-inline bool operator==(mkldnn_data_type_t a, memory::data_type b) {
-    return a == memory::convert_to_c(b);
-}
-inline bool operator!=(mkldnn_data_type_t a, memory::data_type b) {
-    return !(a == b);
-}
-inline bool operator==(memory::data_type a, mkldnn_data_type_t b) {
-    return b == a;
-}
-inline bool operator!=(memory::data_type a, mkldnn_data_type_t b) {
-    return !(a == b);
-}
-
-inline bool operator==(mkldnn_format_tag_t a, memory::format_tag b) {
-    return a == memory::convert_to_c(b);
-}
-inline bool operator!=(mkldnn_format_tag_t a, memory::format_tag b) {
-    return !(a == b);
-}
-inline bool operator==(memory::format_tag a, mkldnn_format_tag_t b) {
-    return b == a;
-}
-inline bool operator!=(memory::format_tag a, mkldnn_format_tag_t b) {
-    return !(a == b);
-}
-
-/// @}
-
-/// @addtogroup cpp_api_reorder Reorder
-/// A primitive to copy data between memory formats.
-///
-/// @sa @ref dev_guide_reorder in developer guide
-/// @sa @ref c_api_reorder in @ref c_api
-/// @{
-
-/// Initializes a reorder primitive using the description of the source
-/// (@p src_engine and @p src_md) and destination (@p dst_engine and @p dst_md)
-/// memory, and an @p attr attribute.
-struct reorder : public primitive {
-    struct primitive_desc : public handle<mkldnn_primitive_desc_t> {
-        primitive_desc() = default;
-
-        primitive_desc(const engine &src_engine, const memory::desc &src_md,
-                const engine &dst_engine, const memory::desc &dst_md,
-                const primitive_attr &aattr = primitive_attr()) {
-            mkldnn_primitive_desc_t result;
-            error::wrap_c_api(
-                    mkldnn_reorder_primitive_desc_create(&result, &src_md.data,
-                            src_engine.get(), &dst_md.data, dst_engine.get(),
-                            aattr.get()),
-                    "could not create a reorder primitive descriptor");
-            reset(result);
-        }
-
-        primitive_desc(const memory &src, const memory &dst,
-                const primitive_attr &aattr = primitive_attr()) {
-            mkldnn_primitive_desc_t result;
-            auto src_md = src.get_desc();
-            auto dst_md = dst.get_desc();
-            error::wrap_c_api(
-                    mkldnn_reorder_primitive_desc_create(&result, &src_md.data,
-                            src.get_engine().get(), &dst_md.data,
-                            dst.get_engine().get(), aattr.get()),
-                    "could not create a reorder primitive descriptor");
-            reset(result);
-        }
-
-        /// Queries scratchpad memory descriptor.
-        ///
-        /// @sa @ref dev_guide_attributes_scratchpad
-        /// Returns a zero_md if no scratchpad is required.
-        memory::desc scratchpad_desc() const {
-            const mkldnn_memory_desc_t *cdesc = mkldnn_primitive_desc_query_md(
-                    get(), mkldnn::convert_to_c(query::scratchpad_md), 0);
-            return memory::desc(*cdesc);
-        }
-
-        engine scratchpad_engine() {
-            mkldnn_engine_t engine_q;
-            error::wrap_c_api(
-                    mkldnn_primitive_desc_query(get(),
-                            mkldnn::convert_to_c(query::scratchpad_engine), 0,
-                            &engine_q),
-                    "could not get scratchpad engine from reorder "
-                    "primitive_desc");
-
-            return engine(engine_q);
-        }
-
-        engine get_engine() { return engine::query(*this); }
-    };
-
-    reorder() = default;
-
-    reorder(const primitive_desc &pd) : primitive(pd.get()) {}
-
-    reorder(const memory &src, const memory &dst)
-        : primitive(primitive_desc(src, dst).get()) {}
-
-    using primitive::execute;
-
-    void execute(stream astream, memory &src, memory &dst) {
-        primitive::execute(
-                astream, {{MKLDNN_ARG_FROM, src}, {MKLDNN_ARG_TO, dst}});
-    }
-
-#ifdef MKLDNN_SYCL_INTEL
-    using primitive::execute_sycl;
-
-    cl::sycl::event execute_sycl(
-            stream &astream, memory &src, memory &dst,
-            const std::vector<cl::sycl::event> &deps = {}) const {
-          return primitive::execute_sycl(
-                astream, {{MKLDNN_ARG_FROM, src}, {MKLDNN_ARG_TO, dst}}, deps);
-    }
-#endif
-};
-
-/// @}
-
-/// @addtogroup cpp_api_concat Concat
-/// A primitive to concatenate data by arbitrary dimension.
-///
-/// @sa @ref dev_guide_concat in developer guide
-/// @sa @ref c_api_concat in @ref c_api
-/// @{
-
-/// Implements primitive descriptor and primitive for concat.
-///
-/// Creates an out-of-place primitive descriptor for concatenation of @p n
-/// inputs by @p concat_dimension with resulting @p output_desc memory
-/// descriptor. @p output_desc can be NULL or specified with the
-/// #mkldnn::memory::format_tag::any format kind--in this case, the appropriate memory
-/// format would be chosen automatically.
-struct concat : public primitive {
-    struct primitive_desc : public handle<mkldnn_primitive_desc_t> {
-        std::vector<mkldnn_memory_desc_t> cpp_to_c(
-                const std::vector<memory::desc> &srcs) {
-            std::vector<mkldnn_memory_desc_t> c_api_srcs;
-            c_api_srcs.reserve(srcs.size());
-            for (const auto &s : srcs)
-                c_api_srcs.push_back(s.data);
-            return c_api_srcs;
-        }
-
-        primitive_desc() = default;
-
-        primitive_desc(const memory::desc &dst, int concat_dimension,
-                const std::vector<memory::desc> &srcs, const engine &aengine,
-                const primitive_attr &aattr = primitive_attr()) {
-            auto c_api_srcs = cpp_to_c(srcs);
-
-            mkldnn_primitive_desc_t result;
-            error::wrap_c_api(
-                    mkldnn_concat_primitive_desc_create(&result, &dst.data,
-                            (int)c_api_srcs.size(), concat_dimension,
-                            &c_api_srcs[0], aattr.get(), aengine.get()),
-                    "could not create a concat primitive descriptor");
-            reset(result);
-        }
-
-        primitive_desc(int concat_dimension,
-                const std::vector<memory::desc> &srcs, const engine &aengine,
-                const primitive_attr &aattr = primitive_attr()) {
-            auto c_api_srcs = cpp_to_c(srcs);
-
-            mkldnn_primitive_desc_t result;
-            error::wrap_c_api(
-                    mkldnn_concat_primitive_desc_create(&result, nullptr,
-                            (int)c_api_srcs.size(), concat_dimension,
-                            &c_api_srcs[0], aattr.get(), aengine.get()),
-                    "could not create a concat primitive descriptor");
-            reset(result);
-        }
-
-        /// Queries destination memory descriptor.
-        memory::desc dst_desc() const {
-            const mkldnn_memory_desc_t *cdesc = mkldnn_primitive_desc_query_md(
-                    get(), mkldnn::convert_to_c(query::dst_md), 0);
-            return memory::desc(*cdesc);
-        }
-
-        /// Queries scratchpad memory descriptor.
-        ///
-        /// @sa @ref dev_guide_attributes_scratchpad
-        /// Returns a zero_md if no scratchpad is required.
-        memory::desc scratchpad_desc() const {
-            const mkldnn_memory_desc_t *cdesc = mkldnn_primitive_desc_query_md(
-                    get(), mkldnn::convert_to_c(query::scratchpad_md), 0);
-            return memory::desc(*cdesc);
-        }
-
-        engine get_engine() { return engine::query(*this); }
-    };
-
-    concat() = default;
-
-    concat(const primitive_desc &pd) : primitive(pd.get()) {}
-};
-
-/// @}
-
-/// @addtogroup cpp_api_sum Sum
-/// A primitive to sum data.
-///
-/// @sa @ref dev_guide_sum in developer guide
-/// @sa @ref c_api_sum in @ref c_api
-/// @{
-
-/// Creates an out-of-place sum primitive descriptor for sum of @p n inputs
-/// multiplied by the scale with resulting @p output_desc memory descriptor.
-/// @p output_desc can be NULL or specified with the
-/// #mkldnn::memory::format_tag::any format kind--in this case, the
-/// appropriate memory format would be chosen automatically.
-struct sum : public primitive {
-    struct primitive_desc : public handle<mkldnn_primitive_desc_t> {
-        std::vector<mkldnn_memory_desc_t> cpp_to_c(
-                const std::vector<memory::desc> &srcs) {
-            std::vector<mkldnn_memory_desc_t> c_api_srcs;
-            c_api_srcs.reserve(srcs.size());
-            for (const auto &s : srcs)
-                c_api_srcs.push_back(s.data);
-            return c_api_srcs;
-        }
-
-        primitive_desc() = default;
-
-        primitive_desc(const memory::desc &dst,
-                const std::vector<float> &scales,
-                const std::vector<memory::desc> &srcs, const engine &aengine,
-                const primitive_attr &aattr = primitive_attr()) {
-            error::wrap_c_api(scales.size() == srcs.size()
-                            ? mkldnn_success
-                            : mkldnn_invalid_arguments,
-                    "number of scales not equal to number of srcs");
-
-            auto c_api_srcs = cpp_to_c(srcs);
-
-            mkldnn_primitive_desc_t result;
-            error::wrap_c_api(
-                    mkldnn_sum_primitive_desc_create(&result, &dst.data,
-                            (int)c_api_srcs.size(), &scales[0], &c_api_srcs[0],
-                            aattr.get(), aengine.get()),
-                    "could not create a sum primitive descriptor");
-            reset(result);
-        }
-
-        primitive_desc(const std::vector<float> &scales,
-                const std::vector<memory::desc> &srcs, const engine &aengine,
-                const primitive_attr &aattr = primitive_attr()) {
-            error::wrap_c_api(scales.size() == srcs.size()
-                            ? mkldnn_success
-                            : mkldnn_invalid_arguments,
-                    "number of scales not equal to number of srcs");
-
-            auto c_api_srcs = cpp_to_c(srcs);
-            mkldnn_primitive_desc_t result;
-            error::wrap_c_api(
-                    mkldnn_sum_primitive_desc_create(&result, nullptr,
-                            (int)c_api_srcs.size(), &scales[0], &c_api_srcs[0],
-                            aattr.get(), aengine.get()),
-                    "could not create a sum primitive descriptor");
-            reset(result);
-        }
-
-        /// Queries destination memory descriptor.
-        memory::desc dst_desc() const {
-            const mkldnn_memory_desc_t *cdesc = mkldnn_primitive_desc_query_md(
-                    get(), mkldnn::convert_to_c(query::dst_md), 0);
-            return memory::desc(*cdesc);
-        }
-
-        /// Queries scratchpad memory descriptor.
-        ///
-        /// @sa @ref dev_guide_attributes_scratchpad
-        /// Returns a zero_md if no scratchpad is required.
-        memory::desc scratchpad_desc() const {
-            const mkldnn_memory_desc_t *cdesc = mkldnn_primitive_desc_query_md(
-                    get(), mkldnn::convert_to_c(query::scratchpad_md), 0);
-            return memory::desc(*cdesc);
-        }
-
-        engine get_engine() { return engine::query(*this); }
-    };
-
-    sum() = default;
-
-    sum(const primitive_desc &pd) : primitive(pd.get()) {}
-};
-
-/// @}
-
-/// @}
-
-/// @addtogroup cpp_api_primitives Primitives
-/// @{
-
-/// @addtogroup cpp_api_primitive_descriptors Primitive descriptors
-/// @{
-
-/// A base class for all primitive descriptors.
-struct primitive_desc : public handle<mkldnn_primitive_desc_t> {
-    primitive_desc() = default;
-
-    /// Creates a primitive descriptor from given @p op_desc, @p attr, @p
-    /// engine, and optionally a hint primitive descriptor from forward
-    /// propagation.
-    primitive_desc(const_mkldnn_op_desc_t desc, const primitive_attr *attr,
-            const engine &e, const_mkldnn_primitive_desc_t hint_fwd_pd) {
-        mkldnn_primitive_desc_iterator_t iterator = nullptr;
-        mkldnn_status_t status
-                = mkldnn_primitive_desc_iterator_create(&iterator, desc,
-                        attr ? attr->get() : nullptr, e.get(), hint_fwd_pd);
-        error::wrap_c_api(
-                status, "could not create a primitive descriptor iterator");
-        pd_iterator.reset(iterator);
-        fetch_impl();
-    }
-
-    engine get_engine() { return engine::query(*this); }
-
-    primitive_attr get_primitive_attr() const {
-        const_mkldnn_primitive_attr_t const_cattr;
-        error::wrap_c_api(mkldnn_primitive_desc_get_attr(get(), &const_cattr),
-                "could not get attributes");
-        mkldnn_primitive_attr_t cattr;
-        error::wrap_c_api(mkldnn_primitive_attr_clone(&cattr, const_cattr),
-                "could not clone attributes");
-
-        primitive_attr attr;
-        attr.reset(cattr);
-        return attr;
-    }
-
-    /// Returns implementation name
-    const char *impl_info_str() const {
-        const char *res;
-        error::wrap_c_api(mkldnn_primitive_desc_query(
-                                  get(), mkldnn_query_impl_info_str, 0, &res),
-                "could not query implementation info string");
-        return res;
-    }
-
-    /// Queries the memory::dim value (same as int64_t)
-    memory::dim query_s64(query q) const {
-        memory::dim res;
-        mkldnn_status_t status = mkldnn_primitive_desc_query(
-                get(), mkldnn::convert_to_c(q), 0, &res);
-        return status == mkldnn_success ? res : 0;
-    }
-
-    /// Advances the next implementation for the given op descriptor.
-    ///
-    /// Returns:
-    /// - @c true on success
-    /// - @c false if the last implementation reached, and
-    ///   the primitive descriptor itself is kept unchanged
-    bool next_impl() {
-        mkldnn_status_t status
-                = mkldnn_primitive_desc_iterator_next(pd_iterator.get());
-        if (status == mkldnn_iterator_ends) return false;
-        error::wrap_c_api(status, "primitive descriptor iterator next failed");
-
-        fetch_impl();
-        return true;
-    }
-
-    /// Queries and returns requested memory descriptor.
-    memory::desc query_md(query what, int idx = 0) const {
-        std::vector<query> valid_q {query::src_md, query::diff_src_md,
-                query::weights_md, query::diff_weights_md, query::dst_md,
-                query::diff_dst_md, query::workspace_md, query::scratchpad_md};
-        if (!std::any_of(valid_q.cbegin(), valid_q.cend(),
-                    [=](query q) { return what == q; }))
-            throw error(mkldnn_invalid_arguments, "invalid memory query");
-
-        const mkldnn_memory_desc_t *cdesc = mkldnn_primitive_desc_query_md(
-                get(), mkldnn::convert_to_c(what), idx);
-        return memory::desc(*cdesc);
-    }
-
-    /// Queries scratchpad memory descriptor.
-    ///
-    /// @sa @ref dev_guide_attributes_scratchpad
-    /// Returns a zero_md if no scratchpad is required.
-    memory::desc scratchpad_desc() const {
-        return query_md(query::scratchpad_md, 0);
-    }
-
-private:
-    handle<mkldnn_primitive_desc_iterator_t> pd_iterator;
-    void fetch_impl() {
-        mkldnn_primitive_desc_t pd
-                = mkldnn_primitive_desc_iterator_fetch(pd_iterator.get());
-        error::wrap_c_api(pd != nullptr ? mkldnn_success : mkldnn_runtime_error,
-                "could not fetch a primitive descriptor from the iterator");
-        reset(pd);
-    }
-};
-
-/// @}
-
-/// @addtogroup cpp_api_convolution Convolution
-/// Computes a forward propagation, backward propagation, or weight update
-/// for convolution operation with bias on a batch of multi-dimensional tensors.
-///
-/// @sa @ref dev_guide_convolution in developer guide
-/// @sa @ref c_api_convolution in @ref c_api
-/// @{
-
-/// Convolution forward propagation.
-///
-/// Implements descriptor, primitive descriptor, and primitive
-/// for the convolution forward propagation.
-struct convolution_forward : public primitive {
-
-    /// Descriptor for convolution forward propagation.
-    struct desc {
-        mkldnn_convolution_desc_t data;
-
-        /// Initializes a descriptor for convolution forward propagation without
-        /// bias using @p aprop_kind (possible values are
-        /// #mkldnn::forward_training and #mkldnn::forward_inference),
-        /// @p aalgorithm, memory descriptors, @p strides, @p padding_l, and
-        /// @p padding_r.
-        ///
-        /// @note Memory descriptors are allowed to be initialized with
-        ///       #mkldnn::memory::format_tag::any value of @p format_kind.
-        desc(prop_kind aprop_kind, algorithm aalgorithm,
-                const memory::desc &src_desc, const memory::desc &weights_desc,
-                const memory::desc &bias_desc, const memory::desc &dst_desc,
-                const memory::dims &strides, const memory::dims &padding_l,
-                const memory::dims &padding_r) {
-            memory::validate_dims(strides);
-            memory::validate_dims(padding_l);
-            memory::validate_dims(padding_r);
-            error::wrap_c_api(
-                    mkldnn_convolution_forward_desc_init(&data,
-                            mkldnn::convert_to_c(aprop_kind),
-                            convert_to_c(aalgorithm), &src_desc.data,
-                            &weights_desc.data, &bias_desc.data, &dst_desc.data,
-                            &strides[0], &padding_l[0], &padding_r[0]),
-                    "could not create a convolution forward descriptor");
-        }
-
-        /// Initializes a descriptor for convolution forward propagation with
-        /// bias using @p prop_kind (possible values are
-        /// #mkldnn::forward_training and #mkldnn::forward_inference), @p
-        /// aalgorithm, memory descriptors, @p strides, @p padding_l, and @p
-        /// padding_r.
-        ///
-        /// @note Memory descriptors are allowed to be initialized with
-        ///       #mkldnn::memory::format_tag::any value of @p format_kind.
-        desc(prop_kind aprop_kind, algorithm aalgorithm,
-                const memory::desc &src_desc, const memory::desc &weights_desc,
-                const memory::desc &dst_desc, const memory::dims &strides,
-                const memory::dims &padding_l, const memory::dims &padding_r) {
-            memory::validate_dims(strides);
-            memory::validate_dims(padding_l);
-            memory::validate_dims(padding_r);
-            error::wrap_c_api(
-                    mkldnn_convolution_forward_desc_init(&data,
-                            mkldnn::convert_to_c(aprop_kind),
-                            convert_to_c(aalgorithm), &src_desc.data,
-                            &weights_desc.data, nullptr, &dst_desc.data,
-                            &strides[0], &padding_l[0], &padding_r[0]),
-                    "could not create a convolution forward descriptor");
-        }
-
-        /// Initializes a descriptor for dilated convolution forward propagation
-        /// without bias using @p prop_kind (possible values are
-        /// #mkldnn::forward_training and #mkldnn::forward_inference),
-        /// @p aalgorithm, memory descriptors, @p strides, @p dilates,
-        /// @p padding_l, and @p padding_r.
-        ///
-        /// @note Memory descriptors are allowed to be initialized with
-        ///       #mkldnn::memory::format_tag::any value of @p format_kind.
-        desc(prop_kind aprop_kind, algorithm aalgorithm,
-                const memory::desc &src_desc, const memory::desc &weights_desc,
-                const memory::desc &bias_desc, const memory::desc &dst_desc,
-                const memory::dims &strides, const memory::dims &dilates,
-                const memory::dims &padding_l, const memory::dims &padding_r) {
-            memory::validate_dims(strides);
-            memory::validate_dims(dilates);
-            memory::validate_dims(padding_l);
-            memory::validate_dims(padding_r);
-            error::wrap_c_api(mkldnn_dilated_convolution_forward_desc_init(
-                                      &data, mkldnn::convert_to_c(aprop_kind),
-                                      convert_to_c(aalgorithm), &src_desc.data,
-                                      &weights_desc.data, &bias_desc.data,
-                                      &dst_desc.data, &strides[0], &dilates[0],
-                                      &padding_l[0], &padding_r[0]),
-                    "could not create a dilated convolution forward "
-                    "descriptor");
-        }
-
-        /// Initializes a descriptor for dilated convolution forward propagation
-        /// with bias using @p prop_kind (possible values are
-        /// #mkldnn::forward_training and #mkldnn::forward_inference),
-        /// @p aalgorithm, memory descriptors, @p strides, @p dilates,
-        /// @p padding_l, and @p padding_r.
-        ///
-        /// @note Memory descriptors are allowed to be initialized with
-        ///       #mkldnn::memory::format_tag::any value of @p format_kind.
-        desc(prop_kind aprop_kind, algorithm aalgorithm,
-                const memory::desc &src_desc, const memory::desc &weights_desc,
-                const memory::desc &dst_desc, const memory::dims &strides,
-                const memory::dims &dilates, const memory::dims &padding_l,
-                const memory::dims &padding_r) {
-            memory::validate_dims(strides);
-            memory::validate_dims(dilates);
-            memory::validate_dims(padding_l);
-            memory::validate_dims(padding_r);
-            error::wrap_c_api(mkldnn_dilated_convolution_forward_desc_init(
-                                      &data, mkldnn::convert_to_c(aprop_kind),
-                                      convert_to_c(aalgorithm), &src_desc.data,
-                                      &weights_desc.data, nullptr,
-                                      &dst_desc.data, &strides[0], &dilates[0],
-                                      &padding_l[0], &padding_r[0]),
-                    "could not create a dilated convolution forward "
-                    "descriptor");
-        }
-    };
-
-    /// Primitive descriptor for convolution forward propagation.
-    struct primitive_desc : public mkldnn::primitive_desc {
-        primitive_desc() = default;
-
-        /// Initializes a primitive descriptor for convolution forward
-        /// propagation.
-        primitive_desc(const desc &desc, const engine &e)
-            : mkldnn::primitive_desc(&desc.data, nullptr, e, nullptr) {}
-
-        /// Initializes a primitive descriptor for convolution forward
-        /// propagation with attributes defined by @p attr.
-        primitive_desc(
-                const desc &desc, const primitive_attr &attr, const engine &e)
-            : mkldnn::primitive_desc(&desc.data, &attr, e, nullptr) {}
-
-        /// Queries source memory descriptor.
-        memory::desc src_desc() const { return query_md(query::src_md, 0); }
-
-        /// Queries weights memory descriptor.
-        memory::desc weights_desc() const {
-            return query_md(query::weights_md, 0);
-        }
-
-        /// Queries bias memory descriptor.
-        ///
-        /// Returns a zero_md if no bias was specified at op_desc
-        /// creation time.
-        memory::desc bias_desc() const {
-            return query_md(query::weights_md, 1);
-        }
-
-        /// Queries destination memory descriptor.
-        memory::desc dst_desc() const { return query_md(query::dst_md, 0); }
-    };
-
-    convolution_forward() = default;
-
-    /// Creates a convolution forward propagation primitive from the
-    /// corresponding primitive descriptor.
-    convolution_forward(const primitive_desc &pd) : primitive(pd) {}
-};
-
-/// Convolution backward propagation.
-///
-/// Implements descriptor, primitive descriptor, and primitive for the
-/// convolution backward propagation.
-struct convolution_backward_data : public primitive {
-
-    /// Descriptor for convolution backward propagation.
-    struct desc {
-        mkldnn_convolution_desc_t data;
-
-        /// Initializes a descriptor for convolution backward propagation
-        /// using @p aalgorithm, memory descriptors, @p strides, @p
-        /// padding_l, and @p padding_r.
-        ///
-        /// @note Memory descriptors are allowed to be initialized with
-        ///       #mkldnn::memory::format_tag::any value of @p format_kind.
-        desc(algorithm aalgorithm, const memory::desc &diff_src_desc,
-                const memory::desc &weights_desc,
-                const memory::desc &diff_dst_desc, const memory::dims &strides,
-                const memory::dims &padding_l, const memory::dims &padding_r) {
-            memory::validate_dims(strides);
-            memory::validate_dims(padding_l);
-            memory::validate_dims(padding_r);
-            error::wrap_c_api(
-                    mkldnn_convolution_backward_data_desc_init(&data,
-                            convert_to_c(aalgorithm), &diff_src_desc.data,
-                            &weights_desc.data, &diff_dst_desc.data,
-                            &strides[0], &padding_l[0], &padding_r[0]),
-                    "could not create a convolution backward data descriptor");
-        }
-
-        /// Initializes a descriptor for dilated convolution backward
-        /// propagation using @p aalgorithm, memory descriptors, @p strides, @p
-        /// padding_l, and @p padding_r.
-        ///
-        /// @note Memory descriptors are allowed to be initialized with
-        ///       #mkldnn::memory::format_tag::any value of @p format_kind.
-        desc(algorithm aalgorithm, const memory::desc &diff_src_desc,
-                const memory::desc &weights_desc,
-                const memory::desc &diff_dst_desc, const memory::dims &strides,
-                const memory::dims &dilates, const memory::dims &padding_l,
-                const memory::dims &padding_r) {
-            memory::validate_dims(strides);
-            memory::validate_dims(dilates);
-            memory::validate_dims(padding_l);
-            memory::validate_dims(padding_r);
-            error::wrap_c_api(
-                    mkldnn_dilated_convolution_backward_data_desc_init(&data,
-                            convert_to_c(aalgorithm), &diff_src_desc.data,
-                            &weights_desc.data, &diff_dst_desc.data,
-                            &strides[0], &dilates[0], &padding_l[0],
-                            &padding_r[0]),
-                    "could not create a convolution backward data descriptor");
-        }
-    };
-
-    /// Primitive descriptor for convolution backward propagation.
-    struct primitive_desc : public mkldnn::primitive_desc {
-        primitive_desc() = default;
-
-        /// Initializes primitive descriptor for convolution backward
-        /// propagation.
-        primitive_desc(const desc &desc, const engine &e,
-                const convolution_forward::primitive_desc &hint_fwd_pd)
-            : mkldnn::primitive_desc(
-                    &desc.data, nullptr, e, hint_fwd_pd.get()) {}
-
-        /// Initializes primitive descriptor for convolution backward
-        /// propagation with attributes defined by @p attr.
-        primitive_desc(const desc &desc, const primitive_attr &attr,
-                const engine &e,
-                const convolution_forward::primitive_desc &hint_fwd_pd)
-            : mkldnn::primitive_desc(&desc.data, &attr, e, hint_fwd_pd.get()) {}
-
-        /// Queries diff source gradient memory descriptor.
-        memory::desc diff_src_desc() const {
-            return query_md(query::diff_src_md, 0);
-        }
-
-        /// Queries weights memory descriptor.
-        memory::desc weights_desc() const {
-            return query_md(query::weights_md, 0);
-        }
-
-        /// Queries diff destination memory descriptor.
-        memory::desc diff_dst_desc() const {
-            return query_md(query::diff_dst_md, 0);
-        }
-    };
-
-    convolution_backward_data() = default;
-
-    /// Creates a convolution backward propagation primitive from the
-    /// corresponding primitive descriptor.
-    convolution_backward_data(const primitive_desc &pd) : primitive(pd) {}
-};
-
-/// Convolution weight update.
-///
-/// Implements descriptor, primitive descriptor, and primitive for the
-/// convolution weight update.
-struct convolution_backward_weights : public primitive {
-
-    /// Descriptor for convolution weight update.
-    struct desc {
-        mkldnn_convolution_desc_t data;
-
-        /// Initializes a descriptor for convolution weight update with bias
-        /// using @p aalgorithm, memory descriptors, @p strides, @p padding_l,
-        /// and @p padding_r.
-        ///
-        /// @note Memory descriptors are allowed to be initialized with
-        ///       #mkldnn::memory::format_tag::any value of @p format_kind.
-        desc(algorithm aalgorithm, const memory::desc &src_desc,
-                const memory::desc &diff_weights_desc,
-                const memory::desc &diff_bias_desc,
-                const memory::desc &diff_dst_desc, const memory::dims &strides,
-                const memory::dims &padding_l, const memory::dims &padding_r) {
-            memory::validate_dims(strides);
-            memory::validate_dims(padding_l);
-            memory::validate_dims(padding_r);
-            error::wrap_c_api(
-                    mkldnn_convolution_backward_weights_desc_init(&data,
-                            convert_to_c(aalgorithm), &src_desc.data,
-                            &diff_weights_desc.data, &diff_bias_desc.data,
-                            &diff_dst_desc.data, &strides[0], &padding_l[0],
-                            &padding_r[0]),
-                    "could not create a convolution backward weights "
-                    "descriptor");
-        }
-
-        /// Initializes a descriptor for convolution weight update without
-        /// bias using @p aalgorithm, memory descriptors, @p strides, @p
-        /// padding_l, and @p padding_r.
-        ///
-        /// @note Memory descriptors are allowed to be initialized with
-        ///       #mkldnn::memory::format_tag::any value of @p format_kind.
-        desc(algorithm aalgorithm, const memory::desc &src_desc,
-                const memory::desc &diff_weights_desc,
-                const memory::desc &diff_dst_desc, const memory::dims &strides,
-                const memory::dims &padding_l, const memory::dims &padding_r) {
-            memory::validate_dims(strides);
-            memory::validate_dims(padding_l);
-            memory::validate_dims(padding_r);
-            error::wrap_c_api(mkldnn_convolution_backward_weights_desc_init(
-                                      &data, convert_to_c(aalgorithm),
-                                      &src_desc.data, &diff_weights_desc.data,
-                                      nullptr, &diff_dst_desc.data, &strides[0],
-                                      &padding_l[0], &padding_r[0]),
-                    "could not create a convolution backward weights "
-                    "descriptor");
-        }
-
-        /// Initializes a descriptor for dilated convolution weight update
-        /// with bias using @p aalgorithm, memory descriptors, @p strides,
-        /// @p dilates @p padding_l, and @p padding_r.
-        ///
-        /// @note Memory descriptors are allowed to be initialized with
-        ///       #mkldnn::memory::format_tag::any value of @p format_kind.
-        desc(algorithm aalgorithm, const memory::desc &src_desc,
-                const memory::desc &diff_weights_desc,
-                const memory::desc &diff_bias_desc,
-                const memory::desc &diff_dst_desc, const memory::dims &strides,
-                const memory::dims &dilates, const memory::dims &padding_l,
-                const memory::dims &padding_r) {
-            memory::validate_dims(strides);
-            memory::validate_dims(dilates);
-            memory::validate_dims(padding_l);
-            memory::validate_dims(padding_r);
-            error::wrap_c_api(
-                    mkldnn_dilated_convolution_backward_weights_desc_init(&data,
-                            convert_to_c(aalgorithm), &src_desc.data,
-                            &diff_weights_desc.data, &diff_bias_desc.data,
-                            &diff_dst_desc.data, &strides[0], &dilates[0],
-                            &padding_l[0], &padding_r[0]),
-                    "could not create a convolution backward weights "
-                    "descriptor");
-        }
-
-        /// Initializes a descriptor for dilated convolution weight update
-        /// without bias using @p aalgorithm, memory descriptors, @p strides,
-        /// @p dilates @p padding_l, and @p padding_r.
-        ///
-        /// @note Memory descriptors are allowed to be initialized with
-        ///       #mkldnn::memory::format_tag::any value of @p format_kind.
-        desc(algorithm aalgorithm, const memory::desc &src_desc,
-                const memory::desc &diff_weights_desc,
-                const memory::desc &diff_dst_desc, const memory::dims &strides,
-                const memory::dims &dilates, const memory::dims &padding_l,
-                const memory::dims &padding_r) {
-            memory::validate_dims(strides);
-            memory::validate_dims(dilates);
-            memory::validate_dims(padding_l);
-            memory::validate_dims(padding_r);
-            error::wrap_c_api(
-                    mkldnn_dilated_convolution_backward_weights_desc_init(&data,
-                            convert_to_c(aalgorithm), &src_desc.data,
-                            &diff_weights_desc.data, nullptr,
-                            &diff_dst_desc.data, &strides[0], &dilates[0],
-                            &padding_l[0], &padding_r[0]),
-                    "could not create a convolution backward weights "
-                    "descriptor");
-        }
-    };
-
-    /// Primitive descriptor for convolution weight update.
-    struct primitive_desc : public mkldnn::primitive_desc {
-        primitive_desc() = default;
-
-        /// Initializes a primitive descriptor for convolution weight update.
-        primitive_desc(const desc &desc, const engine &e,
-                const convolution_forward::primitive_desc &hint_fwd_pd)
-            : mkldnn::primitive_desc(
-                    &desc.data, nullptr, e, hint_fwd_pd.get()) {}
-
-        /// Initializes a primitive descriptor for convolution weight update
-        /// with attributes defined by @p attr.
-        primitive_desc(const desc &desc, const primitive_attr &attr,
-                const engine &e,
-                const convolution_forward::primitive_desc &hint_fwd_pd)
-            : mkldnn::primitive_desc(&desc.data, &attr, e, hint_fwd_pd.get()) {}
-
-        /// Queries source memory descriptor.
-        memory::desc src_desc() const { return query_md(query::src_md, 0); }
-
-        /// Queries diff weights memory descriptor.
-        memory::desc diff_weights_desc() const {
-            return query_md(query::diff_weights_md, 0);
-        }
-
-        /// Queries diff bias memory descriptor.
-        memory::desc diff_bias_desc() const {
-            return query_md(query::diff_weights_md, 1);
-        }
-
-        /// Queries diff destination memory descriptor.
-        memory::desc diff_dst_desc() const {
-            return query_md(query::diff_dst_md, 0);
-        }
-    };
-
-    convolution_backward_weights() = default;
-
-    /// Creates convolution weight update primitive from corresponding
-    /// primitive descriptor.
-    convolution_backward_weights(const primitive_desc &pd) : primitive(pd) {}
-};
-
-/// @}
-//
-/// @addtogroup cpp_api_deconvolution Deconvolution
-/// A primitive to compute deconvolution using different algorithms.
-///
-/// @sa @ref c_api_deconvolution in @ref c_api
-/// @{
-
-/// Deconvolution forward propagation.
-///
-/// Implements descriptor, primitive descriptor, and primitive
-/// for the deconvolution forward propagation.
-struct deconvolution_forward : public primitive {
-
-    /// Descriptor for convolution forward propagation.
-    struct desc {
-        mkldnn_deconvolution_desc_t data;
-
-        /// Initializes a descriptor for deconvolution forward propagation
-        /// with bias using @p prop_kind (possible values are
-        /// #mkldnn::forward_training and #mkldnn::forward_inference), @p
-        /// aalgorithm, memory descriptors, @p strides, @p padding_l, and @p
-        /// padding_r.
-        ///
-        /// @note Memory descriptors are allowed to be initialized with
-        ///       #mkldnn::memory::format_tag::any value of @p format_kind.
-        desc(prop_kind aprop_kind, algorithm aalgorithm,
-                const memory::desc &src_desc, const memory::desc &weights_desc,
-                const memory::desc &bias_desc, const memory::desc &dst_desc,
-                const memory::dims &strides, const memory::dims &padding_l,
-                const memory::dims &padding_r) {
-            memory::validate_dims(strides);
-            memory::validate_dims(padding_l);
-            memory::validate_dims(padding_r);
-            error::wrap_c_api(
-                    mkldnn_deconvolution_forward_desc_init(&data,
-                            mkldnn::convert_to_c(aprop_kind),
-                            convert_to_c(aalgorithm), &src_desc.data,
-                            &weights_desc.data, &bias_desc.data, &dst_desc.data,
-                            &strides[0], &padding_l[0], &padding_r[0]),
-                    "could not create a deconvolution forward descriptor");
-        }
-
-        /// Initializes a descriptor for deconvolution forward propagation
-        /// without bias using @p prop_kind (possible values are
-        /// #mkldnn::forward_training and #mkldnn::forward_inference), @p
-        /// aalgorithm, memory descriptors, @p strides, @p padding_l, and @p
-        /// padding_r.
-        ///
-        /// @note Memory descriptors are allowed to be initialized with
-        ///       #mkldnn::memory::format_tag::any value of @p format_kind.
-        desc(prop_kind aprop_kind, algorithm aalgorithm,
-                const memory::desc &src_desc, const memory::desc &weights_desc,
-                const memory::desc &dst_desc, const memory::dims &strides,
-                const memory::dims &padding_l, const memory::dims &padding_r) {
-            memory::validate_dims(strides);
-            memory::validate_dims(padding_l);
-            memory::validate_dims(padding_r);
-            error::wrap_c_api(
-                    mkldnn_deconvolution_forward_desc_init(&data,
-                            mkldnn::convert_to_c(aprop_kind),
-                            convert_to_c(aalgorithm), &src_desc.data,
-                            &weights_desc.data, nullptr, &dst_desc.data,
-                            &strides[0], &padding_l[0], &padding_r[0]),
-                    "could not create a deconvolution forward descriptor");
-        }
-
-        /// Initializes a descriptor for dilated deconvolution forward
-        /// propagation with bias using @p aprop_kind (possible values are
-        /// #mkldnn::forward_training and #mkldnn::forward_inference), @p
-        /// aalgorithm memory descriptors, @p strides, @p dilates, @p
-        /// padding_l, and @p padding_r.
-        ///
-        /// @note Memory descriptors are allowed to be initialized with
-        ///       #mkldnn::memory::format_tag::any value of @p format_kind.
-        desc(prop_kind aprop_kind, algorithm aalgorithm,
-                const memory::desc &src_desc, const memory::desc &weights_desc,
-                const memory::desc &bias_desc, const memory::desc &dst_desc,
-                const memory::dims &strides, const memory::dims &dilates,
-                const memory::dims &padding_l, const memory::dims &padding_r) {
-            memory::validate_dims(strides);
-            memory::validate_dims(dilates);
-            memory::validate_dims(padding_l);
-            memory::validate_dims(padding_r);
-            error::wrap_c_api(mkldnn_dilated_deconvolution_forward_desc_init(
-                                      &data, mkldnn::convert_to_c(aprop_kind),
-                                      convert_to_c(aalgorithm), &src_desc.data,
-                                      &weights_desc.data, &bias_desc.data,
-                                      &dst_desc.data, &strides[0], &dilates[0],
-                                      &padding_l[0], &padding_r[0]),
-                    "could not create a dilated deconvolution forward "
-                    "descriptor");
-        }
-
-        /// Initializes a descriptor for dilated deconvolution forward
-        /// propagation without bias using @p aprop_kind (possible values are
-        /// #mkldnn::forward_training and #mkldnn::forward_inference), @p
-        /// aalgorithm, memory descriptors, @p strides, @p dilates, @p
-        /// padding_l, and @p padding_r.
-        ///
-        /// @note Memory descriptors are allowed to be initialized with
-        ///       #mkldnn::memory::format_tag::any value of @p format_kind.
-        desc(prop_kind aprop_kind, algorithm aalgorithm,
-                const memory::desc &src_desc, const memory::desc &weights_desc,
-                const memory::desc &dst_desc, const memory::dims &strides,
-                const memory::dims &dilates, const memory::dims &padding_l,
-                const memory::dims &padding_r) {
-            memory::validate_dims(strides);
-            memory::validate_dims(dilates);
-            memory::validate_dims(padding_l);
-            memory::validate_dims(padding_r);
-            error::wrap_c_api(mkldnn_dilated_deconvolution_forward_desc_init(
-                                      &data, mkldnn::convert_to_c(aprop_kind),
-                                      convert_to_c(aalgorithm), &src_desc.data,
-                                      &weights_desc.data, nullptr,
-                                      &dst_desc.data, &strides[0], &dilates[0],
-                                      &padding_l[0], &padding_r[0]),
-                    "could not create a dilated deconvolution forward "
-                    "descriptor");
-        }
-    };
-
-    /// Primitive descriptor for deconvolution forward propagation.
-    struct primitive_desc : public mkldnn::primitive_desc {
-        primitive_desc() = default;
-
-        /// Initializes a primitive descriptor for deconvolution forward
-        /// propagation.
-        primitive_desc(const desc &desc, const engine &e)
-            : mkldnn::primitive_desc(&desc.data, nullptr, e, nullptr) {}
-
-        /// Initializes primitive descriptor for deconvolution forward
-        /// propagation with attributes defined by @p attr.
-        primitive_desc(
-                const desc &desc, const primitive_attr &attr, const engine &e)
-            : mkldnn::primitive_desc(&desc.data, &attr, e, nullptr) {}
-
-        /// Queries source memory descriptor.
-        memory::desc src_desc() const { return query_md(query::src_md, 0); }
-
-        /// Queries weights memory descriptor.
-        memory::desc weights_desc() const {
-            return query_md(query::weights_md, 0);
-        }
-
-        /// Queries bias memory descriptor.
-        ///
-        /// Returns a zero_md if no bias was specified at op_desc
-        /// creation time.
-        memory::desc bias_desc() const {
-            return query_md(query::weights_md, 1);
-        }
-
-        /// Queries destination memory descriptor.
-        memory::desc dst_desc() const { return query_md(query::dst_md, 0); }
-    };
-
-    deconvolution_forward() = default;
-
-    /// Creates a deconvolution forward propagation primitive from the
-    /// corresponding primitive descriptor.
-    deconvolution_forward(const primitive_desc &pd) : primitive(pd) {}
-};
-
-/// Deconvolution backward propagation.
-///
-/// Implements descriptor, primitive descriptor, and primitive for the
-/// deconvolution backward propagation.
-struct deconvolution_backward_data : public primitive {
-
-    /// Descriptor for deconvolution backward propagation.
-    struct desc {
-        mkldnn_deconvolution_desc_t data;
-
-        /// Initializes a descriptor for deconvolution backward propagation
-        /// using @p aalgorithm, memory descriptors, @p strides, @p
-        /// padding_l, and @p padding_r.
-        ///
-        /// @note Memory descriptors are allowed to be initialized with
-        ///       #mkldnn::memory::format_tag::any value of @p format_kind.
-        desc(algorithm aalgorithm, const memory::desc &diff_src_desc,
-                const memory::desc &weights_desc,
-                const memory::desc &diff_dst_desc, const memory::dims &strides,
-                const memory::dims &padding_l, const memory::dims &padding_r) {
-            memory::validate_dims(strides);
-            memory::validate_dims(padding_l);
-            memory::validate_dims(padding_r);
-            error::wrap_c_api(
-                    mkldnn_deconvolution_backward_data_desc_init(&data,
-                            convert_to_c(aalgorithm), &diff_src_desc.data,
-                            &weights_desc.data, &diff_dst_desc.data,
-                            &strides[0], &padding_l[0], &padding_r[0]),
-                    "could not create a deconvolution backward data "
-                    "descriptor");
-        }
-
-        /// Initializes descriptor for dilated deconvolution backward propagation
-        /// using @p aalgorithm, memory descriptors, @p strides, @p
-        /// padding_l, and @p padding_r.
-        ///
-        /// @note Memory descriptors are allowed to be initialized with
-        ///       #mkldnn::memory::format_tag::any value of @p format_kind.
-        desc(algorithm aalgorithm, const memory::desc &diff_src_desc,
-                const memory::desc &weights_desc,
-                const memory::desc &diff_dst_desc, const memory::dims &strides,
-                const memory::dims &dilates, const memory::dims &padding_l,
-                const memory::dims &padding_r) {
-            memory::validate_dims(strides);
-            memory::validate_dims(dilates);
-            memory::validate_dims(padding_l);
-            memory::validate_dims(padding_r);
-            error::wrap_c_api(
-                    mkldnn_dilated_deconvolution_backward_data_desc_init(&data,
-                            convert_to_c(aalgorithm), &diff_src_desc.data,
-                            &weights_desc.data, &diff_dst_desc.data,
-                            &strides[0], &dilates[0], &padding_l[0],
-                            &padding_r[0]),
-                    "could not create a dilated deconvolution backward data "
-                    "descriptor");
-        }
-    };
-
-    /// Primitive descriptor for deconvolution backward propagation.
-    struct primitive_desc : public mkldnn::primitive_desc {
-        primitive_desc() = default;
-
-        /// Initializes a primitive descriptor for deconvolution backward
-        /// propagation.
-        primitive_desc(const desc &desc, const engine &e,
-                const deconvolution_forward::primitive_desc &hint_fwd_pd)
-            : mkldnn::primitive_desc(
-                    &desc.data, nullptr, e, hint_fwd_pd.get()) {}
-
-        /// Initializes a primitive descriptor for deconvolution backward
-        /// propagation with attributes defined by @p attr.
-        primitive_desc(const desc &desc, const primitive_attr &attr,
-                const engine &e,
-                const deconvolution_forward::primitive_desc &hint_fwd_pd)
-            : mkldnn::primitive_desc(&desc.data, &attr, e, hint_fwd_pd.get()) {}
-
-        /// Queries diff source gradient memory descriptor.
-        memory::desc diff_src_desc() const {
-            return query_md(query::diff_src_md, 0);
-        }
-
-        /// Queries weights memory descriptor.
-        memory::desc weights_desc() const {
-            return query_md(query::weights_md, 0);
-        }
-
-        /// Queries diff destination memory descriptor.
-        memory::desc diff_dst_desc() const {
-            return query_md(query::diff_dst_md, 0);
-        }
-    };
-
-    deconvolution_backward_data() = default;
-
-    /// Creates a deconvolution backward propagation primitive from the
-    /// corresponding primitive descriptor.
-    deconvolution_backward_data(const primitive_desc &pd) : primitive(pd) {}
-};
-
-/// Deconvolution weight update.
-///
-/// Implements descriptor, primitive descriptor, and primitive
-/// for the deconvolution weight update.
-struct deconvolution_backward_weights : public primitive {
-
-    /// Descriptor for deconvolution weight update.
-    struct desc {
-        mkldnn_deconvolution_desc_t data;
-
-        /// Initializes a descriptor for deconvolution weight update with bias
-        /// using @p aalgorithm, memory descriptors, @p strides, @p padding_l,
-        /// and @p padding_r.
-        ///
-        /// @note Memory descriptors are allowed to be initialized with
-        ///       #mkldnn::memory::format_tag::any value of @p format_kind.
-        desc(algorithm aalgorithm, const memory::desc &src_desc,
-                const memory::desc &diff_weights_desc,
-                const memory::desc &diff_bias_desc,
-                const memory::desc &diff_dst_desc, const memory::dims &strides,
-                const memory::dims &padding_l, const memory::dims &padding_r) {
-            memory::validate_dims(strides);
-            memory::validate_dims(padding_l);
-            memory::validate_dims(padding_r);
-            error::wrap_c_api(
-                    mkldnn_deconvolution_backward_weights_desc_init(&data,
-                            convert_to_c(aalgorithm), &src_desc.data,
-                            &diff_weights_desc.data, &diff_bias_desc.data,
-                            &diff_dst_desc.data, &strides[0], &padding_l[0],
-                            &padding_r[0]),
-                    "could not create a deconvolution backward weights "
-                    "descriptor");
-        }
-
-        /// Initializes a descriptor for deconvolution weight update without
-        /// bias using @p aalgorithm, memory descriptors, @p strides, @p
-        /// padding_l, and @p padding_r.
-        ///
-        /// @note Memory descriptors are allowed to be initialized with
-        ///       #mkldnn::memory::format_tag::any value of @p format_kind.
-        desc(algorithm aalgorithm, const memory::desc &src_desc,
-                const memory::desc &diff_weights_desc,
-                const memory::desc &diff_dst_desc, const memory::dims &strides,
-                const memory::dims &padding_l, const memory::dims &padding_r) {
-            memory::validate_dims(strides);
-            memory::validate_dims(padding_l);
-            memory::validate_dims(padding_r);
-            error::wrap_c_api(mkldnn_deconvolution_backward_weights_desc_init(
-                                      &data, convert_to_c(aalgorithm),
-                                      &src_desc.data, &diff_weights_desc.data,
-                                      nullptr, &diff_dst_desc.data, &strides[0],
-                                      &padding_l[0], &padding_r[0]),
-                    "could not create a deconvolution backward weights "
-                    "descriptor");
-        }
-
-        /// Initializes a descriptor for dilated deconvolution weight update
-        /// with bias using @p aalgorithm, memory descriptors, @p strides, @p
-        /// dilates @p padding_l, and @p padding_r.
-        ///
-        /// @note Memory descriptors are allowed to be initialized with
-        ///       #mkldnn::memory::format_tag::any value of @p format_kind.
-        desc(algorithm aalgorithm, const memory::desc &src_desc,
-                const memory::desc &diff_weights_desc,
-                const memory::desc &diff_bias_desc,
-                const memory::desc &diff_dst_desc, const memory::dims &strides,
-                const memory::dims &dilates, const memory::dims &padding_l,
-                const memory::dims &padding_r) {
-            memory::validate_dims(strides);
-            memory::validate_dims(dilates);
-            memory::validate_dims(padding_l);
-            memory::validate_dims(padding_r);
-            error::wrap_c_api(
-                    mkldnn_dilated_deconvolution_backward_weights_desc_init(
-                            &data, convert_to_c(aalgorithm), &src_desc.data,
-                            &diff_weights_desc.data, &diff_bias_desc.data,
-                            &diff_dst_desc.data, &strides[0], &dilates[0],
-                            &padding_l[0], &padding_r[0]),
-                    "could not create a dilated  deconvolution backward "
-                    "weights descriptor");
-        }
-
-        /// Initializes a descriptor for dilated deconvolution weight update
-        /// without bias using @p aalgorithm, memory descriptors, @p strides,
-        /// @p dilates @p padding_l, and @p padding_r.
-        ///
-        /// @note Memory descriptors are allowed to be initialized with
-        ///       #mkldnn::memory::format_tag::any value of @p format_kind.
-        desc(algorithm aalgorithm, const memory::desc &src_desc,
-                const memory::desc &diff_weights_desc,
-                const memory::desc &diff_dst_desc, const memory::dims &strides,
-                const memory::dims &dilates, const memory::dims &padding_l,
-                const memory::dims &padding_r) {
-            memory::validate_dims(strides);
-            memory::validate_dims(dilates);
-            memory::validate_dims(padding_l);
-            memory::validate_dims(padding_r);
-            error::wrap_c_api(
-                    mkldnn_dilated_deconvolution_backward_weights_desc_init(
-                            &data, convert_to_c(aalgorithm), &src_desc.data,
-                            &diff_weights_desc.data, nullptr,
-                            &diff_dst_desc.data, &strides[0], &dilates[0],
-                            &padding_l[0], &padding_r[0]),
-                    "could not create a dilated deconvolution backward weights "
-                    "descriptor");
-        }
-    };
-
-    /// Primitive descriptor for deconvolution weight update.
-    struct primitive_desc : public mkldnn::primitive_desc {
-        primitive_desc() = default;
-
-        /// Initializes a primitive descriptor for deconvolution weight update.
-        primitive_desc(const desc &desc, const engine &e,
-                const deconvolution_forward::primitive_desc &hint_fwd_pd)
-            : mkldnn::primitive_desc(
-                    &desc.data, nullptr, e, hint_fwd_pd.get()) {}
-
-        /// Initializes a primitive descriptor for deconvolution weight update
-        /// with attributes defined by @p attr.
-        primitive_desc(const desc &desc, const primitive_attr &attr,
-                const engine &e,
-                const deconvolution_forward::primitive_desc &hint_fwd_pd)
-            : mkldnn::primitive_desc(&desc.data, &attr, e, hint_fwd_pd.get()) {}
-
-        /// Queries source memory descriptor.
-        memory::desc src_desc() const { return query_md(query::src_md, 0); }
-
-        /// Queries diff weights memory descriptor.
-        memory::desc diff_weights_desc() const {
-            return query_md(query::diff_weights_md, 0);
-        }
-
-        /// Queries diff bias memory descriptor.
-        memory::desc diff_bias_desc() const {
-            return query_md(query::diff_weights_md, 1);
-        }
-
-        /// Queries diff destination memory descriptor.
-        memory::desc diff_dst_desc() const {
-            return query_md(query::diff_dst_md, 0);
-        }
-    };
-
-    deconvolution_backward_weights() = default;
-
-    /// Creates a deconvolution weight update primitive from the corresponding
-    /// primitive descriptor.
-    deconvolution_backward_weights(const primitive_desc &pd) : primitive(pd) {}
-};
-
-/// @}
-
-/// @addtogroup cpp_api_lrn LRN
-/// A primitive to perform local response normalization (LRN) across or within
-/// channels.
-///
-/// @sa @ref dev_guide_lrn in developer guide
-/// @sa @ref c_api_lrn in @ref c_api
-/// @{
-
-/// Local response normalization for forward propagation. Implements
-/// descriptor, primitive descriptor, and primitive.
-struct lrn_forward : public primitive {
-
-    /// Descriptor for local response normalization forward propagation.
-    struct desc {
-        mkldnn_lrn_desc_t data;
-
-        /// Initializes a descriptor for forward propagation using @p prop_kind
-        /// (possible values are #mkldnn::forward_training and
-        /// #mkldnn::forward_inference), @p aalgorithm, memory descriptor @p
-        /// data_desc, and regularization parameters @p local_size, @p alpha, @p
-        /// beta, and @p k.
-        desc(prop_kind aprop_kind, algorithm aalgorithm,
-                const memory::desc &src_desc, memory::dim local_size,
-                float alpha, float beta, float k = 1.f) {
-            error::wrap_c_api(mkldnn_lrn_forward_desc_init(&data,
-                                      mkldnn::convert_to_c(aprop_kind),
-                                      convert_to_c(aalgorithm), &src_desc.data,
-                                      local_size, alpha, beta, k),
-                    "could not create a lrn forward descriptor");
-        }
-    };
-
-    /// Primitive descriptor for local response normalization forward
-    /// propagation.
-    struct primitive_desc : public mkldnn::primitive_desc {
-        primitive_desc() = default;
-
-        primitive_desc(const desc &desc, const engine &e)
-            : mkldnn::primitive_desc(&desc.data, nullptr, e, nullptr) {}
-
-        primitive_desc(
-                const desc &desc, const primitive_attr &attr, const engine &e)
-            : mkldnn::primitive_desc(&desc.data, &attr, e, nullptr) {}
-
-        /// Queries source memory descriptor.
-        memory::desc src_desc() const { return query_md(query::src_md, 0); }
-
-        /// Queries destination memory descriptor.
-        memory::desc dst_desc() const { return query_md(query::dst_md, 0); }
-
-        /// Queries workspace memory descriptor.
-        ///
-        /// Returns a zero_md if no worspace is required.
-        memory::desc workspace_desc() const {
-            return query_md(query::workspace_md, 0);
-        }
-    };
-
-    lrn_forward() = default;
-
-    lrn_forward(const primitive_desc &pd) : primitive(pd) {}
-};
-
-/// Local response normalization for backward propagation.  Implements
-/// descriptor, primitive descriptor, and primitive.
-struct lrn_backward : public primitive {
-
-    /// Descriptor for local response normalization backward propagation.
-    struct desc {
-        mkldnn_lrn_desc_t data;
-
-        /// Initializes a descriptor for backward propagation using @p aalgorithm,
-        /// memory descriptors @p data_desc and @p diff_data_desc, and
-        /// regularization parameters @p local_size, @p alpha, @p beta, and
-        /// @p k.
-        desc(algorithm aalgorithm, const memory::desc &data_desc,
-                const memory::desc &diff_data_desc, memory::dim local_size,
-                float alpha, float beta, float k = 1.f) {
-            error::wrap_c_api(
-                    mkldnn_lrn_backward_desc_init(&data,
-                            convert_to_c(aalgorithm), &diff_data_desc.data,
-                            &data_desc.data, local_size, alpha, beta, k),
-                    "could not create a lrn backward descriptor");
-        }
-    };
-
-    /// Primitive descriptor for local response normalization backward
-    /// propagation.
-    struct primitive_desc : public mkldnn::primitive_desc {
-        primitive_desc() = default;
-
-        primitive_desc(const desc &desc, const engine &e,
-                const lrn_forward::primitive_desc &hint_fwd_pd)
-            : mkldnn::primitive_desc(
-                    &desc.data, nullptr, e, hint_fwd_pd.get()) {}
-
-        primitive_desc(const desc &desc, const primitive_attr &attr,
-                const engine &e, const lrn_forward::primitive_desc &hint_fwd_pd)
-            : mkldnn::primitive_desc(&desc.data, &attr, e, hint_fwd_pd.get()) {}
-
-        /// Queries diff source memory descriptor.
-        memory::desc diff_src_desc() const {
-            return query_md(query::diff_src_md, 0);
-        }
-
-        /// Queries diff destination memory descriptor.
-        memory::desc diff_dst_desc() const {
-            return query_md(query::diff_dst_md, 0);
-        }
-
-        /// Queries workspace memory descriptor.
-        ///
-        /// Returns a zero_md if no worspace is required.
-        memory::desc workspace_desc() const {
-            return query_md(query::workspace_md, 0);
-        }
-    };
-
-    lrn_backward() = default;
-
-    lrn_backward(const primitive_desc &pd) : primitive(pd) {}
-};
-
-/// @}
-
-/// @addtogroup cpp_api_pooling Pooling
-/// A primitive to perform max or average pooling.
-///
-/// @sa @ref dev_guide_pooling in developer guide
-/// @sa @ref c_api_pooling in @ref c_api
-/// @{
-
-/// Pooling for forward propagation.  Implements descriptor, primitive
-/// descriptor, and primitive.
-struct pooling_forward : public primitive {
-
-    /// Descriptor for pooling forward propagation.
-    struct desc {
-        mkldnn_pooling_desc_t data;
-
-        /// Initializes a pooling descriptor for forward propagation using @p
-        /// aprop_kind (possible values are #mkldnn::forward_training and
-        /// #mkldnn::forward_inference), @p aalgorithm, memory descriptors, and
-        /// pooling parameters in the spatial domain: @p strides, @p kernel
-        /// sizes, @p padding_l, and @p padding_r.
-        desc(prop_kind aprop_kind, algorithm aalgorithm,
-                const memory::desc &src_desc, const memory::desc &dst_desc,
-                const memory::dims &strides, const memory::dims &kernel,
-                const memory::dims &padding_l, const memory::dims &padding_r) {
-            memory::validate_dims(strides);
-            memory::validate_dims(kernel);
-            memory::validate_dims(padding_l);
-            memory::validate_dims(padding_r);
-            error::wrap_c_api(mkldnn_pooling_forward_desc_init(&data,
-                                      mkldnn::convert_to_c(aprop_kind),
-                                      convert_to_c(aalgorithm), &src_desc.data,
-                                      &dst_desc.data, &strides[0], &kernel[0],
-                                      &padding_l[0], &padding_r[0]),
-                    "could not init a forward pooling descriptor");
-        }
-    };
-
-    /// Primitive descriptor for pooling forward propagation.
-    struct primitive_desc : public mkldnn::primitive_desc {
-        primitive_desc() = default;
-
-        primitive_desc(const desc &desc, const engine &e)
-            : mkldnn::primitive_desc(&desc.data, nullptr, e, nullptr) {}
-
-        primitive_desc(
-                const desc &desc, const primitive_attr &attr, const engine &e)
-            : mkldnn::primitive_desc(&desc.data, &attr, e, nullptr) {}
-
-        /// Queries source memory descriptor.
-        memory::desc src_desc() const { return query_md(query::src_md, 0); }
-
-        /// Queries destination memory descriptor.
-        memory::desc dst_desc() const { return query_md(query::dst_md, 0); }
-
-        /// Queries workspace memory descriptor.
-        ///
-        /// Returns a zero_md if no worspace is required.
-        memory::desc workspace_desc() const {
-            return query_md(query::workspace_md, 0);
-        }
-    };
-
-    pooling_forward() = default;
-
-    pooling_forward(const primitive_desc &pd) : primitive(pd) {}
-};
-
-struct pooling_backward : public primitive {
-
-    /// Descriptor for pooling backward propagation.
-    struct desc {
-        mkldnn_pooling_desc_t data;
-
-        /// Initializes a pooling descriptor for backward propagation using @p
-        /// aalgorithm, memory descriptors, and pooling parameters in the spatial
-        /// domain: @p strides, @p kernel sizes, @p padding_l, and @p padding_r.
-        desc(algorithm aalgorithm, const memory::desc &diff_src_desc,
-                const memory::desc &diff_dst_desc, const memory::dims &strides,
-                const memory::dims &kernel, const memory::dims &padding_l,
-                const memory::dims &padding_r) {
-            memory::validate_dims(strides);
-            memory::validate_dims(kernel);
-            memory::validate_dims(padding_l);
-            memory::validate_dims(padding_r);
-            error::wrap_c_api(
-                    mkldnn_pooling_backward_desc_init(&data,
-                            convert_to_c(aalgorithm), &diff_src_desc.data,
-                            &diff_dst_desc.data, &strides[0], &kernel[0],
-                            &padding_l[0], &padding_r[0]),
-                    "could not init a backward pooling descriptor");
-        }
-    };
-
-    /// Primitive descriptor for pooling backward propagation.
-    struct primitive_desc : public mkldnn::primitive_desc {
-        primitive_desc() = default;
-
-        primitive_desc(const desc &desc, const engine &e,
-                const pooling_forward::primitive_desc &hint_fwd_pd)
-            : mkldnn::primitive_desc(
-                    &desc.data, nullptr, e, hint_fwd_pd.get()) {}
-
-        primitive_desc(const desc &desc, const primitive_attr &attr,
-                const engine &e,
-                const pooling_forward::primitive_desc &hint_fwd_pd)
-            : mkldnn::primitive_desc(&desc.data, &attr, e, hint_fwd_pd.get()) {}
-
-        /// Queries diff source memory descriptor.
-        memory::desc diff_src_desc() const {
-            return query_md(query::diff_src_md, 0);
-        }
-
-        /// Queries diff destination memory descriptor.
-        memory::desc diff_dst_desc() const {
-            return query_md(query::diff_dst_md, 0);
-        }
-
-        /// Queries workspace memory descriptor.
-        ///
-        /// Returns a zero_md if no worspace is required.
-        memory::desc workspace_desc() const {
-            return query_md(query::workspace_md, 0);
-        }
-    };
-
-    pooling_backward() = default;
-
-    pooling_backward(const primitive_desc &pd) : primitive(pd) {}
-};
-
-/// @}
-
-/// @addtogroup cpp_api_eltwise Eltwise
-/// A primitive to compute element-wise operations such as rectified linear
-/// unit (ReLU).
-///
-/// Both forward and backward passes support in-place operation; that is, src
-/// and dst point to the same memory for forward pass, and diff_dst and
-/// diff_src point to the same memory for backward pass.
-///
-/// @warning Because the original src is required for backward pass, in-place
-/// forward pass in general cannot be applied during training. However, for
-/// some kinds of element-wise operations (namely ReLU with alpha parameter
-/// equals 0), dst and src can be interchangeable for the backward pass, which
-/// enables performance of in-place forward even for training.
-///
-/// @sa @ref dev_guide_eltwise in developer guide
-/// @sa @ref c_api_eltwise in @ref c_api
-/// @{
-
-/// Element-wise operations for forward propagation.  Implements descriptor,
-/// primitive descriptor, and primitive.
-struct eltwise_forward : public primitive {
-
-    /// Initializes an eltwise descriptor for forward propagation using @p
-    /// prop_kind (possible values are #mkldnn::forward_training and
-    /// #mkldnn::forward_inference), @p aalgorithm algorithm, memory
-    /// descriptor @p data_desc, @p alpha, and @p beta parameters.
-    struct desc {
-        mkldnn_eltwise_desc_t data;
-        desc(prop_kind aprop_kind, algorithm aalgorithm,
-                const memory::desc &src_desc, float alpha = 0, float beta = 0) {
-            error::wrap_c_api(mkldnn_eltwise_forward_desc_init(&data,
-                                      mkldnn::convert_to_c(aprop_kind),
-                                      mkldnn::convert_to_c(aalgorithm),
-                                      &src_desc.data, alpha, beta),
-                    "could not create a eltwise forward descriptor");
-        }
-    };
-
-    /// Primitive descriptor for eltwise forward propagation.
-    struct primitive_desc : public mkldnn::primitive_desc {
-        primitive_desc() = default;
-
-        primitive_desc(const desc &desc, const engine &e)
-            : mkldnn::primitive_desc(&desc.data, nullptr, e, nullptr) {}
-
-        primitive_desc(
-                const desc &desc, const primitive_attr &attr, const engine &e)
-            : mkldnn::primitive_desc(&desc.data, &attr, e, nullptr) {}
-
-        /// Queries source memory descriptor.
-        memory::desc src_desc() const { return query_md(query::src_md, 0); }
-
-        /// Queries destination memory descriptor.
-        memory::desc dst_desc() const { return query_md(query::dst_md, 0); }
-    };
-
-    eltwise_forward() = default;
-
-    eltwise_forward(const primitive_desc &pd) : primitive(pd) {}
-};
-
-/// Element-wise operations for backward propagation.  Implements descriptor,
-/// primitive descriptor, and primitive.
-struct eltwise_backward : public primitive {
-
-    /// Initializes an eltwise descriptor for backward propagation using @p
-    /// aalgorithm algorithm memory descriptors @p diff_data_desc and @p
-    /// data_desc, and the @p alpha and @p beta parameters.
-    struct desc {
-        mkldnn_eltwise_desc_t data;
-
-        desc(algorithm aalgorithm, const memory::desc &diff_data_desc,
-                const memory::desc &data_desc, float alpha = 0,
-                float beta = 0) {
-            error::wrap_c_api(
-                    mkldnn_eltwise_backward_desc_init(&data,
-                            mkldnn::convert_to_c(aalgorithm),
-                            &diff_data_desc.data, &data_desc.data, alpha, beta),
-                    "could not create a eltwise backward descriptor");
-        }
-    };
-
-    /// Primitive descriptor for eltwise backward propagation.
-    struct primitive_desc : public mkldnn::primitive_desc {
-        primitive_desc() = default;
-
-        primitive_desc(const desc &desc, const engine &e,
-                const eltwise_forward::primitive_desc &hint_fwd_pd)
-            : mkldnn::primitive_desc(
-                    &desc.data, nullptr, e, hint_fwd_pd.get()) {}
-
-        primitive_desc(const desc &desc, const primitive_attr &attr,
-                const engine &e,
-                const eltwise_forward::primitive_desc &hint_fwd_pd)
-            : mkldnn::primitive_desc(&desc.data, &attr, e, hint_fwd_pd.get()) {}
-
-        /// Queries source memory descriptor.
-        memory::desc src_desc() const { return query_md(query::src_md, 0); }
-
-        /// Queries diff source memory descriptor.
-        memory::desc diff_src_desc() const {
-            return query_md(query::diff_src_md, 0);
-        }
-
-        /// Queries diff destination memory descriptor.
-        memory::desc diff_dst_desc() const {
-            return query_md(query::diff_dst_md, 0);
-        }
-    };
-
-    eltwise_backward() = default;
-
-    eltwise_backward(const primitive_desc &pd) : primitive(pd) {}
-};
-
-/// @}
-
-/// @addtogroup cpp_api_softmax Softmax
-/// A primitive to perform softmax.
-///
-/// @sa @ref dev_guide_softmax in developer guide
-/// @sa @ref c_api_softmax in @ref c_api
-/// @{
-
-/// Softmax for forward propagation.  Implements descriptor, primitive
-/// descriptor, and primitive.
-struct softmax_forward : public primitive {
-
-    /// Descriptor for softmax forward propagation.
-    struct desc {
-        mkldnn_softmax_desc_t data;
-
-        /// Initializes a softmax descriptor for forward propagation using @p
-        /// prop_kind (possible values are #mkldnn::forward_training and
-        /// #mkldnn::forward_inference) and memory descriptor @p data_desc.
-        desc(prop_kind aprop_kind, const memory::desc &data_desc,
-                int softmax_axis) {
-            error::wrap_c_api(mkldnn_softmax_forward_desc_init(&data,
-                                      mkldnn::convert_to_c(aprop_kind),
-                                      &data_desc.data, softmax_axis),
-                    "could not create a softmax forward descriptor");
-        }
-    };
-
-    /// Primitive descriptor for softmax forward propagation.
-    struct primitive_desc : public mkldnn::primitive_desc {
-        primitive_desc() = default;
-
-        primitive_desc(const desc &desc, const engine &e)
-            : mkldnn::primitive_desc(&desc.data, nullptr, e, nullptr) {}
-
-        primitive_desc(
-                const desc &desc, const primitive_attr &attr, const engine &e)
-            : mkldnn::primitive_desc(&desc.data, &attr, e, nullptr) {}
-
-        /// Queries source memory descriptor.
-        memory::desc src_desc() const { return query_md(query::src_md, 0); }
-
-        /// Queries destination memory descriptor.
-        memory::desc dst_desc() const { return query_md(query::dst_md, 0); }
-    };
-
-    softmax_forward() = default;
-
-    softmax_forward(const primitive_desc &pd) : primitive(pd) {}
-};
-
-/// Softmax for backward propagation.  Implements descriptor, primitive
-/// descriptor, and primitive.
-struct softmax_backward : public primitive {
-
-    /// Descriptor for softmax backward propagation.
-    struct desc {
-        mkldnn_softmax_desc_t data;
-
-        /// Initializes a softmax descriptor for backward propagation using
-        /// memory descriptors @p diff_desc and @p data_desc.
-        desc(const memory::desc &diff_desc, const memory::desc &data_desc,
-                int softmax_axis) {
-            error::wrap_c_api(
-                    mkldnn_softmax_backward_desc_init(&data, &diff_desc.data,
-                            &data_desc.data, softmax_axis),
-                    "could not init a backward softmax descriptor");
-        }
-    };
-
-    /// Primitive descriptor for softmax backward propagation.
-    struct primitive_desc : public mkldnn::primitive_desc {
-        primitive_desc() = default;
-
-        primitive_desc(const desc &desc, const engine &e,
-                const softmax_forward::primitive_desc &hint_fwd_pd)
-            : mkldnn::primitive_desc(
-                    &desc.data, nullptr, e, hint_fwd_pd.get()) {}
-
-        primitive_desc(const desc &desc, const primitive_attr &attr,
-                const engine &e,
-                const softmax_forward::primitive_desc &hint_fwd_pd)
-            : mkldnn::primitive_desc(&desc.data, &attr, e, hint_fwd_pd.get()) {}
-
-        /// Queries destination memory descriptor.
-        memory::desc dst_desc() const { return query_md(query::dst_md, 0); }
-
-        /// Queries diff source memory descriptor.
-        memory::desc diff_src_desc() const {
-            return query_md(query::diff_src_md, 0);
-        }
-
-        /// Queries diff destination memory descriptor.
-        memory::desc diff_dst_desc() const {
-            return query_md(query::diff_dst_md, 0);
-        }
-    };
-
-    softmax_backward() = default;
-
-    softmax_backward(const primitive_desc &pd) : primitive(pd) {}
-};
-
-/// @}
-
-/// @addtogroup cpp_api_batch_normalization Batch normalization
-/// A primitive to perform batch normalization.
-///
-/// Both forward and backward passes support in-place operation; that is, src
-/// and dst point to the same memory for forward pass, and diff_dst and diff_src
-/// point to the same memory for backward pass.
-///
-/// Batch normalization supports different flavors controlled by
-/// mkldnn_batch_normalization_desc_t.  For example, batch normalization can
-/// compute the mean and variance on its own or take them as inputs.  It can
-/// either perform scaling and shifting using gamma and beta parameters or not.
-/// Optionally, it can also perform a fused ReLU, which in case of training
-/// would also require a workspace.
-///
-/// @sa @ref dev_guide_batch_normalization in developer guide
-/// @sa @ref c_api_batch_normalization in @ref c_api
-/// @{
-
-/// Batch normalization for forward propagation.  Implements descriptor,
-/// primitive descriptor, and primitive.
-struct batch_normalization_forward : public primitive {
-
-    /// Descriptor for batch normalization forward propagation.
-    struct desc {
-        mkldnn_batch_normalization_desc_t data;
-
-        /// Initializes a batch normalization descriptor for forward propagation
-        /// using @p prop_kind (possible values are #mkldnn::forward_training and
-        /// #mkldnn::forward_inference), memory descriptor @p data_desc,
-        /// normalization parameter @p epsilon, and @p flags set using bit flags
-        /// of type mkldnn_batch_normalization_desc_t.
-        ///
-        /// @note In-place operation is supported; that is, dst points to the
-        ///       same memory as src.
-        desc(prop_kind aprop_kind, const memory::desc &src_desc, float epsilon,
-                normalization_flags flags) {
-            error::wrap_c_api(
-                    mkldnn_batch_normalization_forward_desc_init(&data,
-                            mkldnn::convert_to_c(aprop_kind), &src_desc.data,
-                            epsilon, convert_to_c(flags)),
-                    "could not create a batch normalization forward "
-                    "descriptor");
-        }
-    };
-
-    /// Primitive descriptor for batch normalization forward propagation.
-    struct primitive_desc : public mkldnn::primitive_desc {
-        primitive_desc() = default;
-
-        /// Initializes a primitive descriptor for batch normalization forward
-        /// propagation.
-        primitive_desc(const desc &desc, const engine &e)
-            : mkldnn::primitive_desc(&desc.data, nullptr, e, nullptr) {}
-
-        /// Initializes a primitive descriptor for batch normalization forward
-        /// propagation with attributes defined by @p attr.
-        primitive_desc(
-                const desc &desc, const primitive_attr &attr, const engine &e)
-            : mkldnn::primitive_desc(&desc.data, &attr, e, nullptr) {}
-
-        /// Queries source memory descriptor.
-        memory::desc src_desc() const { return query_md(query::src_md, 0); }
-
-        /// Queries weights (scale and shift) memory descriptor.
-        memory::desc weights_desc() const {
-            return query_md(query::weights_md, 0);
-        }
-
-        /// Queries destination memory descriptor.
-        memory::desc dst_desc() const { return query_md(query::dst_md, 0); }
-
-        /// Queries workspace memory descriptor.
-        ///
-        /// Returns a zero_md if no worspace is required.
-        memory::desc workspace_desc() const {
-            return query_md(query::workspace_md, 0);
-        }
-
-        /// Queries mean memory descriptor.
-        memory::desc mean_desc() const { return stat_desc(mean); }
-
-        /// Queries variance memory descriptor.
-        memory::desc variance_desc() const { return stat_desc(var); }
-
-    private:
-        enum {
-            mean = 1,
-            var = 2,
-        };
-        memory::desc stat_desc(int kind) const {
-            mkldnn_batch_normalization_desc_t *p;
-            error::wrap_c_api(
-                    mkldnn_primitive_desc_query(get(),
-                            mkldnn::convert_to_c(query::batch_normalization_d),
-                            0, &p),
-                    "could not get a batch-normalization descriptor");
-            return query_md(p->flags & mkldnn_use_global_stats ? query::src_md
-                                                               : query::dst_md,
-                    kind);
-        }
-    };
-
-    batch_normalization_forward() = default;
-
-    batch_normalization_forward(const primitive_desc &pd) : primitive(pd) {}
-};
-
-/// Batch normalization backward propagation.  Implements descriptor, primitive
-/// descriptor, and primitive.
-struct batch_normalization_backward : public primitive {
-
-    /// Descriptor for batch normalization backward propagation.
-    struct desc {
-        mkldnn_batch_normalization_desc_t data;
-
-        /// Initializes a batch normalization descriptor for backward
-        /// propagation with respect to data and scale-shift parameters using
-        /// memory descriptors @p data_desc and @p diff_data_desc, normalization
-        /// parameter @p epsilon, and @p flags set using bit flags of type
-        /// mkldnn_batch_normalization_desc_t.
-        ///
-        /// @note In-place operation is supported; that is, diff_src points to
-        ///       the same memory as diff_dst.
-        desc(prop_kind aprop_kind, const memory::desc &diff_data_desc,
-                const memory::desc &data_desc, float epsilon,
-                normalization_flags flags) {
-            error::wrap_c_api(mkldnn_batch_normalization_backward_desc_init(
-                                      &data, mkldnn::convert_to_c(aprop_kind),
-                                      &diff_data_desc.data, &data_desc.data,
-                                      epsilon, convert_to_c(flags)),
-                    "could not create a batch normalization backward "
-                    "descriptor");
-        }
-    };
-
-    /// Primitive descriptor for batch normalization backward propagation.
-    struct primitive_desc : public mkldnn::primitive_desc {
-        primitive_desc() = default;
-
-        /// Initializes a primitive descriptor for batch normalization backward
-        /// propagation.
-        primitive_desc(const desc &desc, const engine &e,
-                const batch_normalization_forward::primitive_desc &hint_fwd_pd)
-            : mkldnn::primitive_desc(
-                    &desc.data, nullptr, e, hint_fwd_pd.get()) {}
-
-        /// Initializes a primitive descriptor for batch normalization backward
-        /// propagation with attributes defined by @p attr.
-        primitive_desc(const desc &desc, const primitive_attr &attr,
-                const engine &e,
-                const batch_normalization_forward::primitive_desc &hint_fwd_pd)
-            : mkldnn::primitive_desc(&desc.data, &attr, e, hint_fwd_pd.get()) {}
-
-        /// Queries source memory descriptor.
-        memory::desc src_desc() const { return query_md(query::src_md, 0); }
-
-        /// Queries mean memory descriptor.
-        memory::desc mean_desc() const { return query_md(query::src_md, 1); }
-
-        /// Queries variance memory descriptor.
-        memory::desc variance_desc() const {
-            return query_md(query::src_md, 2);
-        }
-
-        /// Queries weights (scale and shift) memory descriptor.
-        memory::desc weights_desc() const {
-            return query_md(query::weights_md, 0);
-        }
-
-        /// Queries destination memory descriptor.
-        memory::desc dst_desc() const { return query_md(query::dst_md, 0); }
-
-        /// Queries diff destination memory descriptor.
-        memory::desc diff_dst_desc() const {
-            return query_md(query::diff_dst_md, 0);
-        }
-
-        /// Queries workspace memory descriptor.
-        ///
-        /// Returns a zero_md if no worspace is required.
-        memory::desc workspace_desc() const {
-            return query_md(query::workspace_md, 0);
-        }
-
-        /// Queries diff source memory descriptor.
-        memory::desc diff_src_desc() const {
-            return query_md(query::diff_src_md, 0);
-        }
-
-        /// Queries diff weights (scale and shift) memory descriptor.
-        memory::desc diff_weights_desc() const {
-            return query_md(query::diff_weights_md, 0);
-        }
-    };
-
-    batch_normalization_backward() = default;
-
-    batch_normalization_backward(const primitive_desc &pd) : primitive(pd) {}
-};
-
-/// @}
-
-/// @addtogroup cpp_api_layer_normalization layer normalization
-/// A primitive to perform layer normalization. Normalization is performed over
-/// the last logical axis of data tensor.
-///
-/// Both forward and backward passes support in-place operation; that is, src
-/// and dst point to the same memory for forward pass, and diff_dst and diff_src
-/// point to the same memory for backward pass.
-///
-/// layer normalization supports different flavors controlled by
-/// mkldnn_layer_normalization_desc_t.  For example, layer normalization can
-/// compute the mean and variance on its own or take them as inputs.  It can
-/// either perform scaling and shifting using gamma and beta parameters or not.
-/// Optionally, it can also perform a fused ReLU, which in case of training
-/// would also require a workspace.
-///
-/// @sa @ref dev_guide_layer_normalization in developer guide
-/// @sa @ref c_api_layer_normalization in @ref c_api
-/// @{
-
-/// layer normalization for forward propagation.  Implements descriptor,
-/// primitive descriptor, and primitive.
-struct layer_normalization_forward : public primitive {
-
-    /// Descriptor for layer normalization forward propagation.
-    struct desc {
-        mkldnn_layer_normalization_desc_t data;
-
-        /// Initializes a layer normalization descriptor for forward propagation
-        /// using @p prop_kind (possible values are #mkldnn::forward_training and
-        /// #mkldnn::forward_inference), memory descriptor @p data_desc,
-        /// normalization parameter @p epsilon, and @p flags set using bit flags
-        /// of type mkldnn_layer_normalization_desc_t.
-        ///
-        /// @note In-place operation is supported; that is, dst points to the
-        ///       same memory as src.
-        desc(prop_kind aprop_kind, const memory::desc &src_desc,
-                const memory::desc &stat_desc, float epsilon,
-                normalization_flags flags) {
-            error::wrap_c_api(
-                    mkldnn_layer_normalization_forward_desc_init(&data,
-                            mkldnn::convert_to_c(aprop_kind), &src_desc.data,
-                            &stat_desc.data, epsilon, convert_to_c(flags)),
-                    "could not create a layer normalization forward "
-                    "descriptor");
-        }
-
-        desc(prop_kind aprop_kind, const memory::desc &src_desc, float epsilon,
-                normalization_flags flags) {
-            error::wrap_c_api(
-                    mkldnn_layer_normalization_forward_desc_init(&data,
-                            mkldnn::convert_to_c(aprop_kind), &src_desc.data,
-                            nullptr, epsilon, convert_to_c(flags)),
-                    "could not create a layer normalization forward "
-                    "descriptor");
-        }
-    };
-
-    /// Primitive descriptor for layer normalization forward propagation.
-    struct primitive_desc : public mkldnn::primitive_desc {
-        primitive_desc() = default;
-
-        /// Initializes a primitive descriptor for layer normalization forward
-        /// propagation.
-        primitive_desc(const desc &desc, const engine &e)
-            : mkldnn::primitive_desc(&desc.data, nullptr, e, nullptr) {}
-
-        /// Initializes a primitive descriptor for layer normalization forward
-        /// propagation with attributes defined by @p attr.
-        primitive_desc(
-                const desc &desc, const primitive_attr &attr, const engine &e)
-            : mkldnn::primitive_desc(&desc.data, &attr, e, nullptr) {}
-
-        /// Queries source memory descriptor.
-        memory::desc src_desc() const { return query_md(query::src_md, 0); }
-
-        /// Queries weights (scale and shift) memory descriptor.
-        memory::desc weights_desc() const {
-            return query_md(query::weights_md, 0);
-        }
-
-        /// Queries destination memory descriptor.
-        memory::desc dst_desc() const { return query_md(query::dst_md, 0); }
-
-        /// Queries mean memory descriptor.
-        memory::desc mean_desc() const { return stat_desc(mean); }
-
-        /// Queries variance memory descriptor.
-        memory::desc variance_desc() const { return stat_desc(var); }
-
-        /// Queries workspace memory descriptor.
-        ///
-        /// Returns a zero_md if no worspace is required.
-        memory::desc workspace_desc() const {
-            return query_md(query::workspace_md, 0);
-        }
-
-    private:
-        enum {
-            mean = 1,
-            var = 2,
-        };
-        memory::desc stat_desc(int kind) const {
-            mkldnn_layer_normalization_desc_t *p;
-            error::wrap_c_api(
-                    mkldnn_primitive_desc_query(get(),
-                            mkldnn::convert_to_c(query::layer_normalization_d),
-                            0, &p),
-                    "could not get a layer-normalization descriptor");
-            return query_md(p->flags & mkldnn_use_global_stats ? query::src_md
-                                                               : query::dst_md,
-                    kind);
-        }
-    };
-
-    layer_normalization_forward() = default;
-
-    layer_normalization_forward(const primitive_desc &pd) : primitive(pd) {}
-};
-
-/// layer normalization backward propagation.  Implements descriptor, primitive
-/// descriptor, and primitive.
-struct layer_normalization_backward : public primitive {
-
-    /// Descriptor for layer normalization backward propagation.
-    struct desc {
-        mkldnn_layer_normalization_desc_t data;
-
-        /// Initializes a layer normalization descriptor for backward
-        /// propagation with respect to data and scale-shift parameters using
-        /// memory descriptors @p data_desc and @p diff_data_desc, normalization
-        /// parameter @p epsilon, and @p flags set using bit flags of type
-        /// mkldnn_layer_normalization_desc_t.
-        ///
-        /// @note In-place operation is supported; that is, diff_src points to
-        ///       the same memory as diff_dst.
-        desc(prop_kind aprop_kind, const memory::desc &diff_data_desc,
-                const memory::desc &data_desc, const memory::desc &stat_desc,
-                float epsilon, normalization_flags flags) {
-            error::wrap_c_api(
-                    mkldnn_layer_normalization_backward_desc_init(&data,
-                            mkldnn::convert_to_c(aprop_kind),
-                            &diff_data_desc.data, &data_desc.data,
-                            &stat_desc.data, epsilon, convert_to_c(flags)),
-                    "could not create a layer normalization backward "
-                    "descriptor");
-        }
-
-        desc(prop_kind aprop_kind, const memory::desc &diff_data_desc,
-                const memory::desc &data_desc, float epsilon,
-                normalization_flags flags) {
-            error::wrap_c_api(mkldnn_layer_normalization_backward_desc_init(
-                                      &data, mkldnn::convert_to_c(aprop_kind),
-                                      &diff_data_desc.data, &data_desc.data,
-                                      nullptr, epsilon, convert_to_c(flags)),
-                    "could not create a layer normalization backward "
-                    "descriptor");
-        }
-    };
-
-    /// Primitive descriptor for layer normalization backward propagation.
-    struct primitive_desc : public mkldnn::primitive_desc {
-        primitive_desc() = default;
-
-        /// Initializes a primitive descriptor for layer normalization backward
-        /// propagation.
-        primitive_desc(const desc &desc, const engine &e,
-                const layer_normalization_forward::primitive_desc &hint_fwd_pd)
-            : mkldnn::primitive_desc(
-                    &desc.data, nullptr, e, hint_fwd_pd.get()) {}
-
-        /// Initializes a primitive descriptor for layer normalization backward
-        /// propagation with attributes defined by @p attr.
-        primitive_desc(const desc &desc, const primitive_attr &attr,
-                const engine &e,
-                const layer_normalization_forward::primitive_desc &hint_fwd_pd)
-            : mkldnn::primitive_desc(&desc.data, &attr, e, hint_fwd_pd.get()) {}
-
-        /// Queries source memory descriptor.
-        memory::desc src_desc() const { return query_md(query::src_md, 0); }
-
-        /// Queries mean memory descriptor.
-        memory::desc mean_desc() const { return query_md(query::src_md, 1); }
-
-        /// Queries variance memory descriptor.
-        memory::desc variance_desc() const {
-            return query_md(query::src_md, 2);
-        }
-
-        /// Queries weights (scale and shift) memory descriptor.
-        memory::desc weights_desc() const {
-            return query_md(query::weights_md, 0);
-        }
-
-        /// Queries destination memory descriptor.
-        memory::desc dst_desc() const { return query_md(query::dst_md, 0); }
-
-        /// Queries diff destination memory descriptor.
-        memory::desc diff_dst_desc() const {
-            return query_md(query::diff_dst_md, 0);
-        }
-
-        /// Queries diff source memory descriptor.
-        memory::desc diff_src_desc() const {
-            return query_md(query::diff_src_md, 0);
-        }
-
-        /// Queries diff weights (scale and shift) memory descriptor.
-        memory::desc diff_weights_desc() const {
-            return query_md(query::diff_weights_md, 0);
-        }
-
-        /// Queries workspace memory descriptor.
-        ///
-        /// Returns a zero_md if no worspace is required.
-        memory::desc workspace_desc() const {
-            return query_md(query::workspace_md, 0);
-        }
-    };
-
-    layer_normalization_backward() = default;
-
-    layer_normalization_backward(const primitive_desc &pd) : primitive(pd) {}
-};
-
-/// @}
-
-/// @addtogroup cpp_api_inner_product Inner Product
-/// A primitive to compute an inner product.
-///
-/// @sa @ref dev_guide_inner_product in developer guide
-/// @sa @ref c_api_inner_product in @ref c_api
-/// @{
-
-/// Inner product for forward propagation.  Implements descriptor, primitive
-/// descriptor, and primitive.
-struct inner_product_forward : public primitive {
-
-    /// Initializes an inner product descriptor for forward propagation using
-    /// @p prop_kind (possible values are #mkldnn::prop_kind::forward_training
-    /// and #mkldnn::prop_kind::forward_inference) and memory descriptors. In
-    /// order to create an inner product without bias, @p bias_desc should
-    /// refer to a descriptor with memory format kind set to
-    /// #mkldnn::memory::format_tag::undef.
-    ///
-    /// @note Memory descriptors are allowed to be initialized with
-    ///       #mkldnn::memory::format_tag::any value of @p format_kind.
-    struct desc {
-        mkldnn_inner_product_desc_t data;
-        desc(prop_kind aprop_kind, const memory::desc &src_desc,
-                const memory::desc &weights_desc, const memory::desc &bias_desc,
-                const memory::desc &dst_desc) {
-            error::wrap_c_api(mkldnn_inner_product_forward_desc_init(&data,
-                                      mkldnn::convert_to_c(aprop_kind),
-                                      &src_desc.data, &weights_desc.data,
-                                      &bias_desc.data, &dst_desc.data),
-                    "could not create a inner product forward descriptor");
-        }
-
-        desc(prop_kind aprop_kind, const memory::desc &src_desc,
-                const memory::desc &weights_desc,
-                const memory::desc &dst_desc) {
-            error::wrap_c_api(
-                    mkldnn_inner_product_forward_desc_init(&data,
-                            mkldnn::convert_to_c(aprop_kind), &src_desc.data,
-                            &weights_desc.data, nullptr, &dst_desc.data),
-                    "could not create a inner product forward descriptor");
-        }
-    };
-
-    /// Primitive descriptor for inner product forward propagation.
-    struct primitive_desc : public mkldnn::primitive_desc {
-        primitive_desc() = default;
-
-        primitive_desc(const desc &desc, const engine &e)
-            : mkldnn::primitive_desc(&desc.data, nullptr, e, nullptr) {}
-
-        primitive_desc(
-                const desc &desc, const primitive_attr &attr, const engine &e)
-            : mkldnn::primitive_desc(&desc.data, &attr, e, nullptr) {}
-
-        /// Queries source memory descriptor.
-        memory::desc src_desc() const { return query_md(query::src_md, 0); }
-
-        /// Queries weights memory descriptor.
-        memory::desc weights_desc() const {
-            return query_md(query::weights_md, 0);
-        }
-
-        /// Queries bias memory descriptor.
-        ///
-        /// Returns a zero_md if no bias was specified at op_desc
-        /// creation time.
-        memory::desc bias_desc() const {
-            return query_md(query::weights_md, 1);
-        }
-
-        /// Queries destination memory descriptor.
-        memory::desc dst_desc() const { return query_md(query::dst_md, 0); }
-    };
-
-    inner_product_forward() = default;
-
-    inner_product_forward(const primitive_desc &pd) : primitive(pd) {}
-};
-
-/// Inner product for backward propagation with respect to data.  Implements
-/// descriptor, primitive descriptor, and primitive.
-struct inner_product_backward_data : public primitive {
-
-    /// Initializes an inner product descriptor for backward propagation with
-    /// respect to data using memory descriptors.
-    ///
-    /// @note Memory descriptors are allowed to be initialized with
-    ///       #mkldnn::memory::format_tag::any value of @p format_kind.
-    struct desc {
-        mkldnn_inner_product_desc_t data;
-        desc(const memory::desc &diff_src_desc,
-                const memory::desc &weights_desc,
-                const memory::desc &diff_dst_desc) {
-            error::wrap_c_api(mkldnn_inner_product_backward_data_desc_init(
-                                      &data, &diff_src_desc.data,
-                                      &weights_desc.data, &diff_dst_desc.data),
-                    "could not create a inner product backward data "
-                    "descriptor");
-        }
-    };
-
-    /// Primitive descriptor for inner product backward propagation with
-    /// respect to data.
-    struct primitive_desc : public mkldnn::primitive_desc {
-        primitive_desc() = default;
-
-        primitive_desc(const desc &desc, const engine &e,
-                const inner_product_forward::primitive_desc &hint_fwd_pd)
-            : mkldnn::primitive_desc(
-                    &desc.data, nullptr, e, hint_fwd_pd.get()) {}
-
-        primitive_desc(const desc &desc, const primitive_attr &attr,
-                const engine &e,
-                const inner_product_forward::primitive_desc &hint_fwd_pd)
-            : mkldnn::primitive_desc(&desc.data, &attr, e, hint_fwd_pd.get()) {}
-
-        /// Queries diff source gradient memory descriptor.
-        memory::desc diff_src_desc() const {
-            return query_md(query::diff_src_md, 0);
-        }
-
-        /// Queries weights memory descriptor.
-        memory::desc weights_desc() const {
-            return query_md(query::weights_md, 0);
-        }
-
-        /// Queries diff destination memory descriptor.
-        memory::desc diff_dst_desc() const {
-            return query_md(query::diff_dst_md, 0);
-        }
-    };
-
-    inner_product_backward_data() = default;
-
-    inner_product_backward_data(const primitive_desc &pd) : primitive(pd) {}
-};
-
-/// Inner product for backward propagation with respect to weights.  Implements
-/// descriptor, primitive descriptor, and primitive.
-struct inner_product_backward_weights : public primitive {
-
-    /// Initializes an inner product descriptor for backward propagation with
-    /// respect to weights using memory descriptors.
-    ///
-    /// @note Memory descriptors are allowed to be initialized with
-    ///       #mkldnn::memory::format_tag::any value of @p format_kind.
-    struct desc {
-        mkldnn_inner_product_desc_t data;
-        desc(const memory::desc &src_desc,
-                const memory::desc &diff_weights_desc,
-                const memory::desc &diff_bias_desc,
-                const memory::desc &diff_dst_desc) {
-            error::wrap_c_api(
-                    mkldnn_inner_product_backward_weights_desc_init(&data,
-                            &src_desc.data, &diff_weights_desc.data,
-                            &diff_bias_desc.data, &diff_dst_desc.data),
-                    "could not create a inner product backward weights "
-                    "descriptor");
-        }
-        desc(const memory::desc &src_desc,
-                const memory::desc &diff_weights_desc,
-                const memory::desc &diff_dst_desc) {
-            error::wrap_c_api(
-                    mkldnn_inner_product_backward_weights_desc_init(&data,
-                            &src_desc.data, &diff_weights_desc.data, nullptr,
-                            &diff_dst_desc.data),
-                    "could not create a inner product backward weights "
-                    "descriptor");
-        }
-    };
-
-    /// Primitive descriptor for inner product backward propagation with
-    /// respect to weights.
-    struct primitive_desc : public mkldnn::primitive_desc {
-        primitive_desc() = default;
-
-        primitive_desc(const desc &desc, const engine &e,
-                const inner_product_forward::primitive_desc &hint_fwd_pd)
-            : mkldnn::primitive_desc(
-                    &desc.data, nullptr, e, hint_fwd_pd.get()) {}
-
-        primitive_desc(const desc &desc, const primitive_attr &attr,
-                const engine &e,
-                const inner_product_forward::primitive_desc &hint_fwd_pd)
-            : mkldnn::primitive_desc(&desc.data, &attr, e, hint_fwd_pd.get()) {}
-
-        /// Queries source memory descriptor.
-        memory::desc src_desc() const { return query_md(query::src_md, 0); }
-
-        /// Queries diff weights memory descriptor.
-        memory::desc diff_weights_desc() const {
-            return query_md(query::diff_weights_md, 0);
-        }
-
-        /// Queries diff bias memory descriptor.
-        memory::desc diff_bias_desc() const {
-            return query_md(query::diff_weights_md, 1);
-        }
-
-        /// Queries diff destination memory descriptor.
-        memory::desc diff_dst_desc() const {
-            return query_md(query::diff_dst_md, 0);
-        }
-    };
-
-    inner_product_backward_weights() = default;
-
-    inner_product_backward_weights(const primitive_desc &pd) : primitive(pd) {}
-};
-
-/// @}
-
-/// @addtogroup cpp_api_rnn RNN
-/// A primitive to compute common recurrent layer.
-///
-/// @sa @ref dev_guide_rnn in developer guide
-/// @sa @ref c_api_rnn in @ref c_api
-/// @{
-
-/// Vanilla RNN for forward propagation.
-///
-/// Implements descriptor, primitive descriptor, and primitive.
-struct vanilla_rnn_forward : public primitive {
-
-    /// Descriptor for RNN forward propagation.
-    struct desc {
-        mkldnn_rnn_desc_t data;
-
-        /// Initializes an RNN descriptor for forward propagation using @p
-        /// prop_kind, @p activation, @p direction, and memory descriptors.
-        /// @note If @p prop_kind equals #mkldnn::forward_training, you must
-        /// query a workspace memory descriptor before creating the primitive.
-        ///
-        /// @p alpha, @p beta and @p flags are parameters to the RNN descriptor.
-        /// If @p activation is #eltwise_relu, @p alpha represents the negative
-        /// slope.
-        /// @p beta and @p flags are currently ignored.
-        ///
-        /// @p src_iter_desc, @p bias_desc, and @p dst_iter_desc are allowed
-        /// to point to a zero memory descriptor, which would indicate that
-        /// the RNN primitive should not use them.
-        ///
-        /// @note
-        ///     All memory descriptors except @p src_iter_desc can be
-        ///     initialized with an #mkldnn::memory::format_tag::any value of @p
-        ///     format_kind.
-        desc(prop_kind aprop_kind, algorithm activation,
-                rnn_direction direction, const memory::desc &src_layer_desc,
-                const memory::desc &src_iter_desc,
-                const memory::desc &weights_layer_desc,
-                const memory::desc &weights_iter_desc,
-                const memory::desc &bias_desc,
-                const memory::desc &dst_layer_desc,
-                const memory::desc &dst_iter_desc,
-                rnn_flags flags = rnn_flags::undef, float alpha = 0.0f,
-                float beta = 0.0f) {
-            error::wrap_c_api(mkldnn_vanilla_rnn_forward_desc_init(&data,
-                                      mkldnn::convert_to_c(aprop_kind),
-                                      mkldnn::convert_to_c(activation),
-                                      mkldnn::convert_to_c(direction),
-                                      &src_layer_desc.data, &src_iter_desc.data,
-                                      &weights_layer_desc.data,
-                                      &weights_iter_desc.data, &bias_desc.data,
-                                      &dst_layer_desc.data, &dst_iter_desc.data,
-                                      mkldnn::convert_to_c(flags), alpha, beta),
-                    "could not create an RNN forward descriptor");
-        }
-    };
-
-    /// Primitive descriptor for RNN forward propagation.
-    struct primitive_desc : public mkldnn::primitive_desc {
-        primitive_desc() = default;
-
-        primitive_desc(const desc &desc, const engine &e)
-            : mkldnn::primitive_desc(&desc.data, nullptr, e, nullptr) {}
-
-        primitive_desc(
-                const desc &desc, const primitive_attr &attr, const engine &e)
-            : mkldnn::primitive_desc(&desc.data, &attr, e, nullptr) {}
-
-        /// Queries source layer memory descriptor.
-        memory::desc src_layer_desc() const {
-            return query_md(query::src_md, 0);
-        }
-
-        /// Queries source iteration memory descriptor.
-        ///
-        /// Returns a zero_md if no src_iter was specified at op_desc
-        /// creation time.
-        memory::desc src_iter_desc() const {
-            return query_md(query::src_md, 1);
-        }
-
-        /// Queries weights layer memory descriptor.
-        memory::desc weights_layer_desc() const {
-            return query_md(query::weights_md, 0);
-        }
-
-        /// Queries weights iteration memory descriptor.
-        memory::desc weights_iter_desc() const {
-            return query_md(query::weights_md, 1);
-        }
-
-        /// Queries bias memory descriptor.
-        ///
-        /// Returns a zero_md if no bias was specified at op_desc
-        /// creation time.
-        memory::desc bias_desc() const {
-            return query_md(query::weights_md, 2);
-        }
-
-        /// Queries destination layer memory descriptor.
-        memory::desc dst_layer_desc() const {
-            return query_md(query::dst_md, 0);
-        }
-
-        /// Queries destination iteration memory descriptor.
-        ///
-        /// Returns a zero_md if no dst_iter was specified at op_desc
-        /// creation time.
-        memory::desc dst_iter_desc() const {
-            return query_md(query::dst_md, 1);
-        }
-
-        /// Queries workspace memory descriptor.
-        ///
-        /// Returns a zero_md if no worspace is required.
-        memory::desc workspace_desc() const {
-            return query_md(query::workspace_md, 0);
-        }
-    };
-
-    vanilla_rnn_forward() = default;
-
-    vanilla_rnn_forward(const primitive_desc &pd) : primitive(pd) {}
-};
-
-/// Vanilla RNN for backward propagation.
-///
-/// Implements descriptor, primitive descriptor, and primitive.
-struct vanilla_rnn_backward : public primitive {
-
-    /// RNN descriptor for backward propagation.
-    struct desc {
-        mkldnn_rnn_desc_t data;
-
-        /// Initializes an RNN descriptor for backward propagation using @p
-        /// prop_kind, @p activation, @p direction, and memory descriptors.
-        ///
-        /// @p alpha, @p beta and @p flags are parameters to the RNN descriptor.
-        /// If @p activation is #eltwise_relu, @p alpha represents the negative
-        /// slope.
-        /// @p beta and @p flags are currently ignored.
-        ///
-        /// @note All memory descriptors are allowed to be initialized with
-        ///       #mkldnn::memory::format_tag::any value of @p format_kind.
-        ///
-        /// @p src_iter_desc (simultaneously with @p diff_src_iter_desc), @p
-        /// bias_desc (simultaneously with @p diff_bias_desc), and @p
-        /// dst_iter_desc (simultaneously with @p diff_src_iter_desc) are
-        /// allowed point to a zero memory descriptor, which would indicate
-        /// that the RNN primitive should not use them and consider them to be
-        /// zero values.
-        desc(prop_kind aprop_kind, algorithm activation,
-                rnn_direction direction, const memory::desc &src_layer_desc,
-                const memory::desc &src_iter_desc,
-                const memory::desc &weights_layer_desc,
-                const memory::desc &weights_iter_desc,
-                const memory::desc &bias_desc,
-                const memory::desc &dst_layer_desc,
-                const memory::desc &dst_iter_desc,
-                const memory::desc &diff_src_layer_desc,
-                const memory::desc &diff_src_iter_desc,
-                const memory::desc &diff_weights_layer_desc,
-                const memory::desc &diff_weights_iter_desc,
-                const memory::desc &diff_bias_desc,
-                const memory::desc &diff_dst_layer_desc,
-                const memory::desc &diff_dst_iter_desc,
-                rnn_flags flags = rnn_flags::undef, float alpha = 0.0f,
-                float beta = 0.0f) {
-            error::wrap_c_api(
-                    mkldnn_vanilla_rnn_backward_desc_init(&data,
-                            mkldnn::convert_to_c(aprop_kind),
-                            mkldnn::convert_to_c(activation),
-                            mkldnn::convert_to_c(direction),
-                            &src_layer_desc.data, &src_iter_desc.data,
-                            &weights_layer_desc.data, &weights_iter_desc.data,
-                            &bias_desc.data, &dst_layer_desc.data,
-                            &dst_iter_desc.data, &diff_src_layer_desc.data,
-                            &diff_src_iter_desc.data,
-                            &diff_weights_layer_desc.data,
-                            &diff_weights_iter_desc.data, &diff_bias_desc.data,
-                            &diff_dst_layer_desc.data, &diff_dst_iter_desc.data,
-                            mkldnn::convert_to_c(flags), alpha, beta),
-                    "could not create an RNN backward descriptor");
-        }
-    };
-
-    /// Primitive descriptor for RNN backward propagation.
-    struct primitive_desc : public mkldnn::primitive_desc {
-        primitive_desc() = default;
-
-        primitive_desc(const desc &desc, const engine &e,
-                const vanilla_rnn_forward::primitive_desc &hint_fwd_pd)
-            : mkldnn::primitive_desc(
-                    &desc.data, nullptr, e, hint_fwd_pd.get()) {}
-
-        primitive_desc(const desc &desc, const primitive_attr &attr,
-                const engine &e,
-                const vanilla_rnn_forward::primitive_desc &hint_fwd_pd)
-            : mkldnn::primitive_desc(&desc.data, &attr, e, hint_fwd_pd.get()) {}
-
-        /// Queries source layer memory descriptor.
-        memory::desc src_layer_desc() const {
-            return query_md(query::src_md, 0);
-        }
-
-        /// Queries source iteration memory descriptor.
-        ///
-        /// Returns a zero_md if no src_iter was specified at op_desc
-        /// creation time.
-        memory::desc src_iter_desc() const {
-            return query_md(query::src_md, 1);
-        }
-
-        /// Queries weights layer memory descriptor.
-        memory::desc weights_layer_desc() const {
-            return query_md(query::weights_md, 0);
-        }
-
-        /// Queries weights iteration memory descriptor.
-        memory::desc weights_iter_desc() const {
-            return query_md(query::weights_md, 1);
-        }
-
-        /// Queries bias memory descriptor.
-        ///
-        /// Returns a zero_md if no bias was specified at op_desc
-        /// creation time.
-        memory::desc bias_desc() const {
-            return query_md(query::weights_md, 2);
-        }
-
-        /// Queries destination layer memory descriptor.
-        memory::desc dst_layer_desc() const {
-            return query_md(query::dst_md, 0);
-        }
-
-        /// Queries destination iteration memory descriptor.
-        ///
-        /// Returns a zero_md if no dst_iter was specified at op_desc
-        /// creation time.
-        memory::desc dst_iter_desc() const {
-            return query_md(query::dst_md, 1);
-        }
-
-        /// Queries workspace memory descriptor.
-        ///
-        /// Returns a zero_md if no worspace is required.
-        memory::desc workspace_desc() const {
-            return query_md(query::workspace_md, 0);
-        }
-
-        /// Queries diff source layer memory descriptor.
-        memory::desc diff_src_layer_desc() const {
-            return query_md(query::diff_src_md, 0);
-        }
-
-        /// Queries diff source iteration memory descriptor.
-        ///
-        /// Returns a zero_md if no diff_src_iter was specified at op_desc
-        /// creation time.
-        memory::desc diff_src_iter_desc() const {
-            return query_md(query::diff_src_md, 1);
-        }
-
-        /// Queries diff weights layer memory descriptor.
-        memory::desc diff_weights_layer_desc() const {
-            return query_md(query::diff_weights_md, 0);
-        }
-
-        /// Queries diff weights iteration memory descriptor.
-        memory::desc diff_weights_iter_desc() const {
-            return query_md(query::diff_weights_md, 1);
-        }
-
-        /// Queries diff bias memory descriptor.
-        memory::desc diff_bias_desc() const {
-            return query_md(query::diff_weights_md, 2);
-        }
-
-        /// Queries diff destination layer memory descriptor.
-        memory::desc diff_dst_layer_desc() const {
-            return query_md(query::diff_dst_md, 0);
-        }
-
-        /// Queries diff destination iteration memory descriptor.
-        ///
-        /// Returns a zero_md if no diff_dst_iter was specified at op_desc
-        /// creation time.
-        memory::desc diff_dst_iter_desc() const {
-            return query_md(query::diff_dst_md, 1);
-        }
-    };
-
-    vanilla_rnn_backward() = default;
-
-    vanilla_rnn_backward(const primitive_desc &pd) : primitive(pd) {}
-};
-
-/// LSTM for forward propagation.
-///
-/// Implements descriptor, primitive descriptor, and primitive.
-struct lstm_forward : public primitive {
-
-    /// Descriptor for LSTM forward propagation.
-    struct desc {
-        mkldnn_rnn_desc_t data;
-
-        /// Initializes an LSTM descriptor for forward propagation using @p
-        /// prop_kind, @p direction, and memory descriptors.
-        /// @note If @p prop_kind equals #mkldnn::forward_training, you must
-        /// query a workspace memory descriptor before creating the primitive.
-        ///
-        /// @p flags is a parameter to the LSTM descriptor and is currently
-        /// ignored.
-        ///
-        /// @p src_iter_desc, @p src_iter_c_desc, @p bias_desc, @p
-        /// dst_iter_desc and @p dst_iter_c_desc are allowed to point
-        /// to a zero memory descriptor, which would indicate that the
-        /// LSTM primitive should not use them.
-        ///
-        /// @note
-        ///     All memory descriptors except @p src_iter_desc can be
-        ///     initialized with an #mkldnn::memory::format_tag::any value of @p
-        ///     format_kind.
-        desc(prop_kind aprop_kind, rnn_direction direction,
-                const memory::desc &src_layer_desc,
-                const memory::desc &src_iter_desc,
-                const memory::desc &src_iter_c_desc,
-                const memory::desc &weights_layer_desc,
-                const memory::desc &weights_iter_desc,
-                const memory::desc &bias_desc,
-                const memory::desc &dst_layer_desc,
-                const memory::desc &dst_iter_desc,
-                const memory::desc &dst_iter_c_desc,
-                rnn_flags flags = rnn_flags::undef) {
-            error::wrap_c_api(
-                    mkldnn_lstm_forward_desc_init(&data,
-                            mkldnn::convert_to_c(aprop_kind),
-                            mkldnn::convert_to_c(direction),
-                            &src_layer_desc.data, &src_iter_desc.data,
-                            &src_iter_c_desc.data, &weights_layer_desc.data,
-                            &weights_iter_desc.data, &bias_desc.data,
-                            &dst_layer_desc.data, &dst_iter_desc.data,
-                            &dst_iter_c_desc.data, mkldnn::convert_to_c(flags)),
-                    "could not create an LSTM forward descriptor");
-        }
-    };
-
-    /// Primitive descriptor for LSTM forward propagation.
-    struct primitive_desc : public mkldnn::primitive_desc {
-        primitive_desc() = default;
-
-        primitive_desc(const desc &desc, const engine &e)
-            : mkldnn::primitive_desc(&desc.data, nullptr, e, nullptr) {}
-
-        primitive_desc(
-                const desc &desc, const primitive_attr &attr, const engine &e)
-            : mkldnn::primitive_desc(&desc.data, &attr, e, nullptr) {}
-
-        /// Queries source layer memory descriptor.
-        memory::desc src_layer_desc() const {
-            return query_md(query::src_md, 0);
-        }
-
-        /// Queries source recurrent hidden state memory descriptor.
-        ///
-        /// Returns a zero_md if no src_iter was specified at op_desc
-        /// creation time.
-        memory::desc src_iter_desc() const {
-
-            return query_md(query::src_md, 1);
-        }
-
-        /// Queries source recurrent cell state memory descriptor.
-        memory::desc src_iter_c_desc() const {
-            return query_md(query::src_md, 2);
-        }
-
-        /// Queries weights layer memory descriptor.
-        memory::desc weights_layer_desc() const {
-            return query_md(query::weights_md, 0);
-        }
-
-        /// Queries weights iteration memory descriptor.
-        memory::desc weights_iter_desc() const {
-            return query_md(query::weights_md, 1);
-        }
-
-        /// Queries bias memory descriptor.
-        ///
-        /// Returns a zero_md if no bias was specified at op_desc
-        /// creation time.
-        memory::desc bias_desc() const {
-            return query_md(query::weights_md, 2);
-        }
-
-        /// Queries destination layer memory descriptor.
-        memory::desc dst_layer_desc() const {
-            return query_md(query::dst_md, 0);
-        }
-
-        /// Queries destination recurrent hidden state memory descriptor.
-        ///
-        /// Returns a zero_md if no dst_iter was specified at op_desc
-        /// creation time.
-        memory::desc dst_iter_desc() const {
-            return query_md(query::dst_md, 1);
-        }
-
-        /// Queries destination recurrent cell state memory descriptor.
-        memory::desc dst_iter_c_desc() const {
-            return query_md(query::dst_md, 2);
-        }
-
-        /// Queries workspace memory descriptor.
-        ///
-        /// Returns a zero_md if no worspace is required.
-        memory::desc workspace_desc() const {
-            return query_md(query::workspace_md, 0);
-        }
-    };
-
-    lstm_forward() = default;
-
-    lstm_forward(const primitive_desc &pd) : primitive(pd) {}
-};
-
-/// LSTM for backward propagation.
-///
-/// Implements descriptor, primitive descriptor, and primitive.
-struct lstm_backward : public primitive {
-
-    /// LSTM descriptor for backward propagation.
-    struct desc {
-        mkldnn_rnn_desc_t data;
-
-        /// Initializes an LSTM descriptor for backward propagation using @p
-        /// prop_kind, @p direction, and memory descriptors.
-        ///
-        /// @p flags is a parameter to the LSTM descriptor and is currently
-        /// ignored.
-        ///
-        /// @note All memory descriptors are allowed to be initialized with
-        ///       #mkldnn::memory::format_tag::any value of @p format_kind.
-        ///
-        /// @p src_iter_desc (simultaneously with @p
-        /// diff_src_iter_desc), @p src_iter_c_desc (simultaneously
-        /// with @p diff_src_iter_c_desc), @p bias_desc
-        /// (simultaneously with @p diff_bias_desc), @p dst_iter_desc
-        /// (simultaneously with @p diff_src_iter_desc) and @p dst_iter_c_desc
-        /// (simultaneously with @p diff_src_iter_c_desc) are allowed
-        /// point to a zero memory descriptor, which would indicate
-        /// that the LSTM primitive should not use them and consider
-        /// them to be zero values.
-        desc(prop_kind aprop_kind, rnn_direction direction,
-                const memory::desc &src_layer_desc,
-                const memory::desc &src_iter_desc,
-                const memory::desc &src_iter_c_desc,
-                const memory::desc &weights_layer_desc,
-                const memory::desc &weights_iter_desc,
-                const memory::desc &bias_desc,
-                const memory::desc &dst_layer_desc,
-                const memory::desc &dst_iter_desc,
-                const memory::desc &dst_iter_c_desc,
-                const memory::desc &diff_src_layer_desc,
-                const memory::desc &diff_src_iter_desc,
-                const memory::desc &diff_src_iter_c_desc,
-                const memory::desc &diff_weights_layer_desc,
-                const memory::desc &diff_weights_iter_desc,
-                const memory::desc &diff_bias_desc,
-                const memory::desc &diff_dst_layer_desc,
-                const memory::desc &diff_dst_iter_desc,
-                const memory::desc &diff_dst_iter_c_desc,
-                rnn_flags flags = rnn_flags::undef) {
-            error::wrap_c_api(
-                    mkldnn_lstm_backward_desc_init(&data,
-                            mkldnn::convert_to_c(aprop_kind),
-                            mkldnn::convert_to_c(direction),
-                            &src_layer_desc.data, &src_iter_desc.data,
-                            &src_iter_c_desc.data, &weights_layer_desc.data,
-                            &weights_iter_desc.data, &bias_desc.data,
-                            &dst_layer_desc.data, &dst_iter_desc.data,
-                            &dst_iter_c_desc.data, &diff_src_layer_desc.data,
-                            &diff_src_iter_desc.data,
-                            &diff_src_iter_c_desc.data,
-                            &diff_weights_layer_desc.data,
-                            &diff_weights_iter_desc.data, &diff_bias_desc.data,
-                            &diff_dst_layer_desc.data, &diff_dst_iter_desc.data,
-                            &diff_dst_iter_c_desc.data,
-                            mkldnn::convert_to_c(flags)),
-                    "could not create an LSTM backward descriptor");
-        }
-    };
-
-    /// Primitive descriptor for LSTM backward propagation.
-    struct primitive_desc : public mkldnn::primitive_desc {
-        primitive_desc() = default;
-
-        primitive_desc(const desc &desc, const engine &e,
-                const lstm_forward::primitive_desc &hint_fwd_pd)
-            : mkldnn::primitive_desc(
-                    &desc.data, nullptr, e, hint_fwd_pd.get()) {}
-
-        primitive_desc(const desc &desc, const primitive_attr &attr,
-                const engine &e,
-                const lstm_forward::primitive_desc &hint_fwd_pd)
-            : mkldnn::primitive_desc(&desc.data, &attr, e, hint_fwd_pd.get()) {}
-
-        /// Queries source layer memory descriptor.
-        memory::desc src_layer_desc() const {
-            return query_md(query::src_md, 0);
-        }
-
-        /// Queries source recurrent hidden state memory descriptor.
-        ///
-        /// Returns a zero_md if no src_iter was specified at op_desc
-        /// creation time.
-        memory::desc src_iter_desc() const {
-
-            return query_md(query::src_md, 1);
-        }
-
-        /// Queries source recurrent cell state memory descriptor.
-        memory::desc src_iter_c_desc() const {
-            return query_md(query::src_md, 2);
-        }
-
-        /// Queries weights layer memory descriptor.
-        memory::desc weights_layer_desc() const {
-            return query_md(query::weights_md, 0);
-        }
-
-        /// Queries weights iteration memory descriptor.
-        memory::desc weights_iter_desc() const {
-            return query_md(query::weights_md, 1);
-        }
-
-        /// Queries bias memory descriptor.
-        ///
-        /// Returns a zero_md if no bias was specified at op_desc
-        /// creation time.
-        memory::desc bias_desc() const {
-            return query_md(query::weights_md, 2);
-        }
-
-        /// Queries destination layer memory descriptor.
-        memory::desc dst_layer_desc() const {
-            return query_md(query::dst_md, 0);
-        }
-
-        /// Queries destination recurrent hidden state memory descriptor.
-        ///
-        /// Returns a zero_md if no dst_iter was specified at op_desc
-        /// creation time.
-        memory::desc dst_iter_desc() const {
-            return query_md(query::dst_md, 1);
-        }
-
-        /// Queries destination recurrent cell state memory descriptor.
-        memory::desc dst_iter_c_desc() const {
-            return query_md(query::dst_md, 2);
-        }
-
-        /// Queries workspace memory descriptor.
-        ///
-        /// Returns a zero_md if no worspace is required.
-        memory::desc workspace_desc() const {
-            return query_md(query::workspace_md, 0);
-        }
-
-        /// Queries diff source layer memory descriptor.
-        memory::desc diff_src_layer_desc() const {
-            return query_md(query::diff_src_md, 0);
-        }
-
-        /// Queries diff source recurrent hidden state memory descriptor.
-        ///
-        /// Returns a zero_md if no diff_src_iter was specified at op_desc
-        /// creation time.
-        memory::desc diff_src_iter_desc() const {
-            return query_md(query::diff_src_md, 1);
-        }
-
-        /// Queries diff source recurrent cell state memory descriptor.
-        memory::desc diff_src_iter_c_desc() const {
-            return query_md(query::diff_src_md, 2);
-        }
-
-        /// Queries diff weights layer memory descriptor.
-        memory::desc diff_weights_layer_desc() const {
-            return query_md(query::diff_weights_md, 0);
-        }
-
-        /// Queries diff weights iteration memory descriptor.
-        memory::desc diff_weights_iter_desc() const {
-            return query_md(query::diff_weights_md, 1);
-        }
-
-        /// Queries diff bias memory descriptor.
-        memory::desc diff_bias_desc() const {
-            return query_md(query::diff_weights_md, 2);
-        }
-
-        /// Queries diff destination layer memory descriptor.
-        memory::desc diff_dst_layer_desc() const {
-            return query_md(query::diff_dst_md, 0);
-        }
-
-        /// Queries diff destination recurrent hidden state memory descriptor.
-        ///
-        /// Returns a zero_md if no diff_dst_iter was specified at op_desc
-        /// creation time.
-        memory::desc diff_dst_iter_desc() const {
-            return query_md(query::diff_dst_md, 1);
-        }
-
-        /// Queries diff destination recurrent cell state memory descriptor.
-        memory::desc diff_dst_iter_c_desc() const {
-            return query_md(query::diff_dst_md, 2);
-        }
-    };
-
-    lstm_backward() = default;
-
-    // With last iteration (with and without input src_iter)
-    lstm_backward(const primitive_desc &pd) : primitive(pd) {}
-};
-
-/// GRU for forward propagation.
-///
-/// Implements descriptor, primitive descriptor, and primitive.
-struct gru_forward : public primitive {
-
-    /// Descriptor for GRU forward propagation.
-    struct desc {
-        mkldnn_rnn_desc_t data;
-
-        /// Initializes a GRU descriptor for forward propagation using @p
-        /// prop_kind, @p direction, and memory descriptors.
-        /// @note If @p prop_kind equals #mkldnn::forward_training, you must
-        /// query a workspace memory descriptor before creating the primitive.
-        ///
-        /// @p flags is a parameter to the GRU descriptor and is currently
-        /// ignored.
-        ///
-        /// @p src_iter_desc, @p bias_desc, and @p dst_iter_desc are allowed
-        /// to point to a zero memory descriptor, which would indicate that
-        /// the GRU primitive should not use them and will default to zero
-        /// values.
-        ///
-        /// @note
-        ///     All memory descriptors except @p src_iter_desc can be
-        ///     initialized with an #mkldnn::memory::format_tag::any value of @p
-        ///     format_kind.
-        desc(prop_kind aprop_kind, rnn_direction direction,
-                const memory::desc &src_layer_desc,
-                const memory::desc &src_iter_desc,
-                const memory::desc &weights_layer_desc,
-                const memory::desc &weights_iter_desc,
-                const memory::desc &bias_desc,
-                const memory::desc &dst_layer_desc,
-                const memory::desc &dst_iter_desc,
-                rnn_flags flags = rnn_flags::undef) {
-            error::wrap_c_api(
-                    mkldnn_gru_forward_desc_init(&data,
-                            mkldnn::convert_to_c(aprop_kind),
-                            mkldnn::convert_to_c(direction),
-                            &src_layer_desc.data, &src_iter_desc.data,
-                            &weights_layer_desc.data, &weights_iter_desc.data,
-                            &bias_desc.data, &dst_layer_desc.data,
-                            &dst_iter_desc.data, mkldnn::convert_to_c(flags)),
-                    "could not create a GRU forward descriptor");
-        }
-    };
-
-    /// Primitive descriptor for GRU forward propagation.
-    struct primitive_desc : public mkldnn::primitive_desc {
-        primitive_desc() = default;
-
-        primitive_desc(const desc &desc, const engine &e)
-            : mkldnn::primitive_desc(&desc.data, nullptr, e, nullptr) {}
-
-        primitive_desc(
-                const desc &desc, const primitive_attr &attr, const engine &e)
-            : mkldnn::primitive_desc(&desc.data, &attr, e, nullptr) {}
-
-        /// Queries source layer memory descriptor.
-        memory::desc src_layer_desc() const {
-            return query_md(query::src_md, 0);
-        }
-
-        /// Queries source iteration memory descriptor.
-        ///
-        /// Returns a zero_md if no src_iter was specified at op_desc
-        /// creation time.
-        memory::desc src_iter_desc() const {
-
-            return query_md(query::src_md, 1);
-        }
-
-        /// Queries weights layer memory descriptor.
-        memory::desc weights_layer_desc() const {
-            return query_md(query::weights_md, 0);
-        }
-
-        /// Queries weights iteration memory descriptor.
-        memory::desc weights_iter_desc() const {
-            return query_md(query::weights_md, 1);
-        }
-
-        /// Queries bias memory descriptor.
-        ///
-        /// Returns a zero_md if no bias was specified at op_desc
-        /// creation time.
-        memory::desc bias_desc() const {
-            return query_md(query::weights_md, 2);
-        }
-
-        /// Queries destination layer memory descriptor.
-        memory::desc dst_layer_desc() const {
-            return query_md(query::dst_md, 0);
-        }
-
-        /// Queries destination iteration memory descriptor.
-        ///
-        /// Returns a zero_md if no dst_iter was specified at op_desc
-        /// creation time.
-        memory::desc dst_iter_desc() const {
-            return query_md(query::dst_md, 1);
-        }
-
-        /// Queries workspace memory descriptor.
-        ///
-        /// Returns a zero_md if no worspace is required.
-        memory::desc workspace_desc() const {
-            return query_md(query::workspace_md, 0);
-        }
-    };
-
-    gru_forward() = default;
-
-    gru_forward(const primitive_desc &pd) : primitive(pd) {}
-};
-
-/// GRU for backward propagation.
-///
-/// Implements descriptor, primitive descriptor, and primitive.
-struct gru_backward : public primitive {
-
-    /// GRU descriptor for backward propagation.
-    struct desc {
-        mkldnn_rnn_desc_t data;
-
-        /// Initializes an GRU descriptor for backward propagation using @p
-        /// prop_kind, @p direction, and memory descriptors.
-        ///
-        /// @p flags is a parameter to the GRU descriptor and is currently
-        /// ignored.
-        ///
-        /// @note All memory descriptors are allowed to be initialized with
-        ///       #mkldnn::memory::format_tag::any value of @p format_kind.
-        ///
-        /// @p src_iter_desc (simultaneously with @p diff_src_iter_desc), @p
-        /// bias_desc (simultaneously with @p diff_bias_desc), and @p
-        /// dst_iter_desc (simultaneously with @p diff_src_iter_desc) are
-        /// allowed point to a zero memory descriptor, which would indicate
-        /// that the GRU primitive should not use them and consider them to be
-        /// zero values.
-        desc(prop_kind aprop_kind, rnn_direction direction,
-                const memory::desc &src_layer_desc,
-                const memory::desc &src_iter_desc,
-                const memory::desc &weights_layer_desc,
-                const memory::desc &weights_iter_desc,
-                const memory::desc &bias_desc,
-                const memory::desc &dst_layer_desc,
-                const memory::desc &dst_iter_desc,
-                const memory::desc &diff_src_layer_desc,
-                const memory::desc &diff_src_iter_desc,
-                const memory::desc &diff_weights_layer_desc,
-                const memory::desc &diff_weights_iter_desc,
-                const memory::desc &diff_bias_desc,
-                const memory::desc &diff_dst_layer_desc,
-                const memory::desc &diff_dst_iter_desc,
-                rnn_flags flags = rnn_flags::undef) {
-            error::wrap_c_api(
-                    mkldnn_gru_backward_desc_init(&data,
-                            mkldnn::convert_to_c(aprop_kind),
-                            mkldnn::convert_to_c(direction),
-                            &src_layer_desc.data, &src_iter_desc.data,
-                            &weights_layer_desc.data, &weights_iter_desc.data,
-                            &bias_desc.data, &dst_layer_desc.data,
-                            &dst_iter_desc.data, &diff_src_layer_desc.data,
-                            &diff_src_iter_desc.data,
-                            &diff_weights_layer_desc.data,
-                            &diff_weights_iter_desc.data, &diff_bias_desc.data,
-                            &diff_dst_layer_desc.data, &diff_dst_iter_desc.data,
-                            mkldnn::convert_to_c(flags)),
-                    "could not create an GRU backward descriptor");
-        }
-    };
-
-    /// Primitive descriptor for GRU backward propagation.
-    struct primitive_desc : public mkldnn::primitive_desc {
-        primitive_desc() = default;
-
-        primitive_desc(const desc &desc, const engine &e,
-                const gru_forward::primitive_desc &hint_fwd_pd)
-            : mkldnn::primitive_desc(
-                    &desc.data, nullptr, e, hint_fwd_pd.get()) {}
-
-        primitive_desc(const desc &desc, const primitive_attr &attr,
-                const engine &e, const gru_forward::primitive_desc &hint_fwd_pd)
-            : mkldnn::primitive_desc(&desc.data, &attr, e, hint_fwd_pd.get()) {}
-
-        /// Queries source layer memory descriptor.
-        memory::desc src_layer_desc() const {
-            return query_md(query::src_md, 0);
-        }
-
-        /// Queries source iter memory descriptor.
-        ///
-        /// Returns a zero_md if no src_iter was specified at op_desc
-        /// creation time.
-        memory::desc src_iter_desc() const {
-
-            return query_md(query::src_md, 1);
-        }
-
-        /// Queries weights layer memory descriptor.
-        memory::desc weights_layer_desc() const {
-            return query_md(query::weights_md, 0);
-        }
-
-        /// Queries weights iteration memory descriptor.
-        memory::desc weights_iter_desc() const {
-            return query_md(query::weights_md, 1);
-        }
-
-        /// Queries bias memory descriptor.
-        ///
-        /// Returns a zero_md if no bias was specified at op_desc
-        /// creation time.
-        memory::desc bias_desc() const {
-            return query_md(query::weights_md, 2);
-        }
-
-        /// Queries destination layer memory descriptor.
-        memory::desc dst_layer_desc() const {
-            return query_md(query::dst_md, 0);
-        }
-
-        /// Queries destination iteration memory descriptor.
-        ///
-        /// Returns a zero_md if no dst_iter was specified at op_desc
-        /// creation time.
-        memory::desc dst_iter_desc() const {
-            return query_md(query::dst_md, 1);
-        }
-
-        /// Queries workspace memory descriptor.
-        ///
-        /// Returns a zero_md if no worspace is required.
-        memory::desc workspace_desc() const {
-            return query_md(query::workspace_md, 0);
-        }
-
-        /// Queries diff source layer memory descriptor.
-        memory::desc diff_src_layer_desc() const {
-            return query_md(query::diff_src_md, 0);
-        }
-
-        /// Queries diff source iteration memory descriptor.
-        ///
-        /// Returns a zero_md if no diff_src_iter was specified at op_desc
-        /// creation time.
-        memory::desc diff_src_iter_desc() const {
-            return query_md(query::diff_src_md, 1);
-        }
-
-        /// Queries diff weights layer memory descriptor.
-        memory::desc diff_weights_layer_desc() const {
-            return query_md(query::diff_weights_md, 0);
-        }
-
-        /// Queries diff weights iteration memory descriptor.
-        memory::desc diff_weights_iter_desc() const {
-            return query_md(query::diff_weights_md, 1);
-        }
-
-        /// Queries diff bias memory descriptor.
-        memory::desc diff_bias_desc() const {
-            return query_md(query::diff_weights_md, 2);
-        }
-
-        /// Queries diff destination layer memory descriptor.
-        memory::desc diff_dst_layer_desc() const {
-            return query_md(query::diff_dst_md, 0);
-        }
-
-        /// Queries diff destination iteration memory descriptor.
-        ///
-        /// Returns a zero_md if no diff_dst_iter was specified at op_desc
-        /// creation time.
-        memory::desc diff_dst_iter_desc() const {
-            return query_md(query::diff_dst_md, 1);
-        }
-    };
-
-    gru_backward() = default;
-
-    // With last iteration (with and without input src_iter)
-    gru_backward(const primitive_desc &pd) : primitive(pd) {}
-};
-
-/// LBR_GRU for forward propagation.
-///
-/// Implements descriptor, primitive descriptor, and primitive.
-struct lbr_gru_forward : public primitive {
-
-    /// Descriptor for LBR GRU forward propagation.
-    struct desc {
-        mkldnn_rnn_desc_t data;
-
-        /// Initializes an LBR GRU descriptor for forward propagation using @p
-        /// prop_kind, @p direction, and memory descriptors.
-        /// @note If @p prop_kind equals #mkldnn::forward_training, you must
-        /// query a workspace memory descriptor before creating the primitive.
-        ///
-        /// @p flags is a parameter to the LBR GRU descriptor and is currently
-        /// ignored.
-        ///
-        /// @p src_iter_desc, @p bias_desc, and @p dst_iter_desc are allowed
-        /// to point to a zero memory descriptor, which would indicate that
-        /// the LBR GRU primitive should not use them and will default to zero
-        /// values.
-        ///
-        /// @note
-        ///     All memory descriptors except @p src_iter_desc can be
-        ///     initialized with an #mkldnn::memory::format_tag::any value of @p
-        ///     format_kind.
-        desc(prop_kind aprop_kind, rnn_direction direction,
-                const memory::desc &src_layer_desc,
-                const memory::desc &src_iter_desc,
-                const memory::desc &weights_layer_desc,
-                const memory::desc &weights_iter_desc,
-                const memory::desc &bias_desc,
-                const memory::desc &dst_layer_desc,
-                const memory::desc &dst_iter_desc,
-                rnn_flags flags = rnn_flags::undef) {
-            error::wrap_c_api(
-                    mkldnn_lbr_gru_forward_desc_init(&data,
-                            mkldnn::convert_to_c(aprop_kind),
-                            mkldnn::convert_to_c(direction),
-                            &src_layer_desc.data, &src_iter_desc.data,
-                            &weights_layer_desc.data, &weights_iter_desc.data,
-                            &bias_desc.data, &dst_layer_desc.data,
-                            &dst_iter_desc.data, mkldnn::convert_to_c(flags)),
-                    "could not create a Linear-before-reset GRU forward "
-                    "descriptor");
-        }
-    };
-
-    /// Primitive descriptor for LBR_GRU forward propagation.
-    struct primitive_desc : public mkldnn::primitive_desc {
-        primitive_desc() = default;
-
-        primitive_desc(const desc &desc, const engine &e)
-            : mkldnn::primitive_desc(&desc.data, nullptr, e, nullptr) {}
-
-        primitive_desc(
-                const desc &desc, const primitive_attr &attr, const engine &e)
-            : mkldnn::primitive_desc(&desc.data, &attr, e, nullptr) {}
-
-        /// Queries source layer memory descriptor.
-        memory::desc src_layer_desc() const {
-            return query_md(query::src_md, 0);
-        }
-
-        /// Queries source iteration memory descriptor.
-        ///
-        /// Returns a zero_md if no src_iter was specified at op_desc
-        /// creation time.
-        memory::desc src_iter_desc() const {
-
-            return query_md(query::src_md, 1);
-        }
-
-        /// Queries weights layer memory descriptor.
-        memory::desc weights_layer_desc() const {
-            return query_md(query::weights_md, 0);
-        }
-
-        /// Queries weights iteration memory descriptor.
-        memory::desc weights_iter_desc() const {
-            return query_md(query::weights_md, 1);
-        }
-
-        /// Queries bias memory descriptor.
-        ///
-        /// Returns a zero_md if no bias was specified at op_desc
-        /// creation time.
-        memory::desc bias_desc() const {
-            return query_md(query::weights_md, 2);
-        }
-
-        /// Queries destination layer memory descriptor.
-        memory::desc dst_layer_desc() const {
-            return query_md(query::dst_md, 0);
-        }
-
-        /// Queries destination iteration memory descriptor.
-        ///
-        /// Returns a zero_md if no dst_iter was specified at op_desc
-        /// creation time.
-        memory::desc dst_iter_desc() const {
-            return query_md(query::dst_md, 1);
-        }
-
-        /// Queries workspace memory descriptor.
-        ///
-        /// Returns a zero_md if no worspace is required.
-        memory::desc workspace_desc() const {
-            return query_md(query::workspace_md, 0);
-        }
-    };
-
-    lbr_gru_forward() = default;
-
-    lbr_gru_forward(const primitive_desc &pd) : primitive(pd) {}
-};
-
-/// LBR_GRU for backward propagation.
-///
-/// Implements descriptor, primitive descriptor, and primitive.
-struct lbr_gru_backward : public primitive {
-
-    /// LBR_GRU descriptor for backward propagation.
-    struct desc {
-        mkldnn_rnn_desc_t data;
-
-        /// Initializes an LBR_GRU descriptor for backward propagation using @p
-        /// prop_kind, @p direction, and memory descriptors.
-        ///
-        /// @p flags is a parameter to the LBR GRU descriptor and is currently
-        /// ignored.
-        ///
-        /// @note All memory descriptors are allowed to be initialized with
-        ///       #mkldnn::memory::format_tag::any value of @p format_kind.
-        ///
-        /// @p src_iter_desc (simultaneously with @p diff_src_iter_desc), @p
-        /// bias_desc (simultaneously with @p diff_bias_desc), and @p
-        /// dst_iter_desc (simultaneously with @p diff_src_iter_desc) are
-        /// allowed point to a zero memory descriptor, which would indicate
-        /// that the LBR GRU primitive should not use them and consider them to be
-        /// zero values.
-        desc(prop_kind aprop_kind, rnn_direction direction,
-                const memory::desc &src_layer_desc,
-                const memory::desc &src_iter_desc,
-                const memory::desc &weights_layer_desc,
-                const memory::desc &weights_iter_desc,
-                const memory::desc &bias_desc,
-                const memory::desc &dst_layer_desc,
-                const memory::desc &dst_iter_desc,
-                const memory::desc &diff_src_layer_desc,
-                const memory::desc &diff_src_iter_desc,
-                const memory::desc &diff_weights_layer_desc,
-                const memory::desc &diff_weights_iter_desc,
-                const memory::desc &diff_bias_desc,
-                const memory::desc &diff_dst_layer_desc,
-                const memory::desc &diff_dst_iter_desc,
-                rnn_flags flags = rnn_flags::undef) {
-            error::wrap_c_api(
-                    mkldnn_lbr_gru_backward_desc_init(&data,
-                            mkldnn::convert_to_c(aprop_kind),
-                            mkldnn::convert_to_c(direction),
-                            &src_layer_desc.data, &src_iter_desc.data,
-                            &weights_layer_desc.data, &weights_iter_desc.data,
-                            &bias_desc.data, &dst_layer_desc.data,
-                            &dst_iter_desc.data, &diff_src_layer_desc.data,
-                            &diff_src_iter_desc.data,
-                            &diff_weights_layer_desc.data,
-                            &diff_weights_iter_desc.data, &diff_bias_desc.data,
-                            &diff_dst_layer_desc.data, &diff_dst_iter_desc.data,
-                            mkldnn::convert_to_c(flags)),
-                    "could not create an LBR_GRU backward descriptor");
-        }
-    };
-
-    /// Primitive descriptor for LBR_GRU backward propagation.
-    struct primitive_desc : public mkldnn::primitive_desc {
-        primitive_desc() = default;
-
-        primitive_desc(const desc &desc, const engine &e,
-                const lbr_gru_forward::primitive_desc &hint_fwd_pd)
-            : mkldnn::primitive_desc(
-                    &desc.data, nullptr, e, hint_fwd_pd.get()) {}
-
-        primitive_desc(const desc &desc, const primitive_attr &attr,
-                const engine &e,
-                const lbr_gru_forward::primitive_desc &hint_fwd_pd)
-            : mkldnn::primitive_desc(&desc.data, &attr, e, hint_fwd_pd.get()) {}
-
-        /// Queries source layer memory descriptor.
-        memory::desc src_layer_desc() const {
-            return query_md(query::src_md, 0);
-        }
-
-        /// Queries source iteration memory descriptor.
-        ///
-        /// Returns a zero_md if no src_iter was specified at op_desc
-        /// creation time.
-        memory::desc src_iter_desc() const {
-
-            return query_md(query::src_md, 1);
-        }
-
-        /// Queries weights layer memory descriptor.
-        memory::desc weights_layer_desc() const {
-            return query_md(query::weights_md, 0);
-        }
-
-        /// Queries weights iteration memory descriptor.
-        memory::desc weights_iter_desc() const {
-            return query_md(query::weights_md, 1);
-        }
-
-        /// Queries bias memory descriptor.
-        ///
-        /// Returns a zero_md if no bias was specified at op_desc
-        /// creation time.
-        memory::desc bias_desc() const {
-            return query_md(query::weights_md, 2);
-        }
-
-        /// Queries destination layer memory descriptor.
-        memory::desc dst_layer_desc() const {
-            return query_md(query::dst_md, 0);
-        }
-
-        /// Queries destination iteration memory descriptor.
-        ///
-        /// Returns a zero_md if no dst_iter was specified at op_desc
-        /// creation time.
-        memory::desc dst_iter_desc() const {
-            return query_md(query::dst_md, 1);
-        }
-
-        /// Queries workspace memory descriptor.
-        ///
-        /// Returns a zero_md if no worspace is required.
-        memory::desc workspace_desc() const {
-            return query_md(query::workspace_md, 0);
-        }
-
-        /// Queries diff source layer memory descriptor.
-        memory::desc diff_src_layer_desc() const {
-            return query_md(query::diff_src_md, 0);
-        }
-
-        /// Queries diff source iteration memory descriptor.
-        ///
-        /// Returns a zero_md if no diff_src_iter was specified at op_desc
-        /// creation time.
-        memory::desc diff_src_iter_desc() const {
-            return query_md(query::diff_src_md, 1);
-        }
-
-        /// Queries diff weights layer memory descriptor.
-        memory::desc diff_weights_layer_desc() const {
-            return query_md(query::diff_weights_md, 0);
-        }
-
-        /// Queries diff weights iteration memory descriptor.
-        memory::desc diff_weights_iter_desc() const {
-            return query_md(query::diff_weights_md, 1);
-        }
-
-        /// Queries diff bias memory descriptor.
-        memory::desc diff_bias_desc() const {
-            return query_md(query::diff_weights_md, 2);
-        }
-
-        /// Queries diff destination layer memory descriptor.
-        memory::desc diff_dst_layer_desc() const {
-            return query_md(query::diff_dst_md, 0);
-        }
-
-        /// Queries diff destination iteration memory descriptor.
-        ///
-        /// Returns a zero_md if no diff_dst_iter was specified at op_desc
-        /// creation time.
-        memory::desc diff_dst_iter_desc() const {
-            return query_md(query::diff_dst_md, 1);
-        }
-    };
-
-    lbr_gru_backward() = default;
-
-    lbr_gru_backward(const primitive_desc &pd) : primitive(pd) {}
-};
-
-/// @}
-
-/// @addtogroup cpp_api_shuffle Shuffle
-/// A primitive to shuffle data along the axis.
-///
-/// @sa @ref dev_guide_shuffle in developer guide
-/// @sa @ref c_api_shuffle in @ref c_api
-/// @{
-
-/// Shuffle for forward propagation.  Implements descriptor, primitive
-/// descriptor, and primitive.
-struct shuffle_forward : public primitive {
-
-    /// Descriptor for shuffle forward propagation.
-    struct desc {
-        mkldnn_shuffle_desc_t data;
-
-        /// Initializes a shuffle descriptor for forward propagation using @p
-        /// prop_kind, memory descriptor @p data_desc, @p axis, and @p
-        /// group_size.
-        desc(prop_kind aprop_kind, const memory::desc &data_desc, int axis,
-                int group_size) {
-            error::wrap_c_api(mkldnn_shuffle_forward_desc_init(&data,
-                                      mkldnn::convert_to_c(aprop_kind),
-                                      &data_desc.data, axis, group_size),
-                    "could not create a shuffle forward descriptor");
-        }
-    };
-
-    /// Primitive descriptor for shuffle forward propagation.
-    struct primitive_desc : public mkldnn::primitive_desc {
-        primitive_desc() = default;
-
-        primitive_desc(const desc &desc, const engine &e,
-                const primitive_attr &aattr = primitive_attr())
-            : mkldnn::primitive_desc(&desc.data, &aattr, e, nullptr) {}
-
-        /// Queries source memory descriptor.
-        memory::desc src_desc() const { return query_md(query::src_md, 0); }
-
-        /// Queries destination memory descriptor.
-        memory::desc dst_desc() const { return query_md(query::dst_md, 0); }
-    };
-
-    shuffle_forward() = default;
-
-    shuffle_forward(const primitive_desc &pd) : primitive(pd) {}
-};
-
-/// Shuffle for backward propagation.  Implements descriptor, primitive
-/// descriptor, and primitive.
-struct shuffle_backward : public primitive {
-
-    // Descriptor for shuffle backward propagation.
-    struct desc {
-        mkldnn_shuffle_desc_t data;
-
-        /// Initializes a shuffle descriptor for backward propagation using
-        /// memory descriptor @p diff_data_desc, @p axis, and @p group_size.
-        desc(const memory::desc &diff_data_desc, int axis, int group_size) {
-            error::wrap_c_api(mkldnn_shuffle_backward_desc_init(&data,
-                                      &diff_data_desc.data, axis, group_size),
-                    "could not create a shuffle backward descriptor");
-        }
-    };
-
-    // Primitive descriptor for shuffle backward propagation.
-    struct primitive_desc : public mkldnn::primitive_desc {
-        primitive_desc() = default;
-
-        primitive_desc(const desc &desc, const engine &e,
-                const shuffle_forward::primitive_desc &hint_fwd_pd,
-                const primitive_attr &aattr = primitive_attr())
-            : mkldnn::primitive_desc(&desc.data, &aattr, e, hint_fwd_pd.get()) {
-        }
-
-        /// Queries diff source gradient memory descriptor.
-        memory::desc diff_src_desc() const {
-            return query_md(query::diff_src_md, 0);
-        }
-
-        /// Queries diff destination memory descriptor.
-        memory::desc diff_dst_desc() const {
-            return query_md(query::diff_dst_md, 0);
-        }
-    };
-
-    shuffle_backward() = default;
-
-    shuffle_backward(const primitive_desc &pd) : primitive(pd) {}
-};
-
-/// @}
-
-/// @} Primitives
-
-/// @} C++ API
-
-// implementation section
-
-/// @cond DO_NOT_DOCUMENT_THIS
-inline primitive::primitive(const_mkldnn_primitive_desc_t c_pd) {
-    mkldnn_primitive_t result;
-    error::wrap_c_api(mkldnn_primitive_create(&result, c_pd),
-            "could not create a primitive");
-    reset(result);
-}
-
-inline primitive::primitive(const primitive_desc &pd) : primitive(pd.get()) {}
-
-inline void primitive::execute(
-        stream &astream, const std::unordered_map<int, memory> &args) const {
-    std::vector<mkldnn_exec_arg_t> c_args;
-    c_args.reserve(args.size());
-    for (const auto &a : args)
-        c_args.push_back({a.first, a.second.get()});
-
-    error::wrap_c_api(mkldnn_primitive_execute(get(), astream.get(),
-                              (int)c_args.size(), c_args.data()),
-            "could not execute a primitive");
-}
-/// @endcond
-
-} // namespace mkldnn
-
-#endif
-=======
-#endif /* MKLDNN_HPP */
->>>>>>> 31aec04b
+#endif /* MKLDNN_HPP */