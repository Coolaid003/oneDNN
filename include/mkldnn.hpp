/*******************************************************************************
* Copyright 2016-2019 Intel Corporation
*
* Licensed under the Apache License, Version 2.0 (the "License");
* you may not use this file except in compliance with the License.
* You may obtain a copy of the License at
*
*     http://www.apache.org/licenses/LICENSE-2.0
*
* Unless required by applicable law or agreed to in writing, software
* distributed under the License is distributed on an "AS IS" BASIS,
* WITHOUT WARRANTIES OR CONDITIONS OF ANY KIND, either express or implied.
* See the License for the specific language governing permissions and
* limitations under the License.
*******************************************************************************/

/// @file
/// C++ API

#ifndef MKLDNN_HPP
#define MKLDNN_HPP

#include "mkldnn_config.h"

#ifndef DOXYGEN_SHOULD_SKIP_THIS
#include <stdlib.h>
#include <memory>
#include <vector>
#include <unordered_map>
#include <algorithm>
#include <iterator>

#include "mkldnn.h"

#include "mkldnn_support.hpp"

#if MKLDNN_GPU_RUNTIME == MKLDNN_RUNTIME_OCL
#include <CL/cl.h>
#endif

#if MKLDNN_WITH_SYCL
#include <CL/sycl.hpp>

#if MKLDNN_ENABLE_SYCL_VPTR
#include "mkldnn_sycl_vptr.hpp"
#endif
#endif

#endif

namespace mkldnn {

/// @addtogroup cpp_api C++ API
/// @{

/// @addtogroup cpp_api_utils Utils
/// @{

/// Intel(R) MKL-DNN exception class.
///
/// This class captures the status returned by the failed C API function, error
/// message, and, optionally, handle of the primitive that caused the error.
struct error: public std::exception {
    mkldnn_status_t status;
    const char *message;

    /// Constructs an error instance.
    ///
    /// @param astatus The error status returned by the C API.
    /// @param amessage The error message.
    error(mkldnn_status_t astatus, const char *amessage)
        : status(astatus), message(amessage) {}

    /// Returns the explanatory string.
    const char *what() const noexcept override { return message; }

    /// A convenience function for wrapping calls to the C API. Checks the
    /// return status and throws an #error in case of failure.
    ///
    /// @param status The error status returned by the C API.
    /// @param message The error message.
    static void wrap_c_api(mkldnn_status_t status, const char *message) {
        if (status != mkldnn_success)
            throw error(status, message);
    }
};

/// A class that provides the destructor for an Intel(R) MKL-DNN C handle
template <typename T> class handle_traits {};

/// A class for wrapping an Intel(R) MKL-DNN handle. It is used as the base
/// class for primitive (#mkldnn_primitive_t), engine (#mkldnn_engine_t), and
/// stream (#mkldnn_stream_t) handles. An object of the #mkldnn::handle class
/// can be passed by value. This class enables wrapping:
///  - Newly constructed handles.
///    @n In this case, the constructed handle uses reference counting provided
///    by @p std::shared_ptr with a proper deleter function specified through
///    the @p handle_traits class.
///  - Pre-existing handles returned by the Intel(R) MKL-DNN C API (for
///    example, through mkldnn_primitive_get_primitive_desc()).
///    @n In this case, an Intel(R) MKL-DNN C API handle is wrapped without a
///    deleter because it is assumed that the handle wrapper for the original
///    object deletes the handle (this model is similar to @p std::weak_ptr).
template <typename T, typename traits=handle_traits<T>> class handle {
private:
    static mkldnn_status_t dummy_destructor(T){ return mkldnn_success; }

    std::shared_ptr<typename std::remove_pointer<T>::type> _data;
    handle(const handle &&) = delete;
    handle &operator=(const handle &&other) = delete;
protected:
    bool operator==(const T other) const { return other == _data.get(); }
    bool operator!=(const T other) const { return !(*this == other); }
public:
    /// Constructs a C handle wrapper.
    /// @param t The C handle to wrap.
    /// @param weak A flag to specify whether to construct a weak wrapper.
    handle(T t, bool weak = false): _data(0) {
        reset(t, weak);
    }

    /// Empty constructor.
    ///
    /// Allows declaring an object before actual initialization
    /// (mostly for convenience).
    ///
    /// @warning
    ///     Uninitialized object cannot be used in any library calls.
    ///     Any attempt to use its methods or passing it to the other library
    ///     function will lead to a thrown exception.
    handle(): handle((T)0, true) {}

    handle(const handle &other): _data(other._data) {}
    handle &operator=(const handle &other) {
        _data = other._data;
        return *this;
    }
    /// Resets the value of a C handle.
    /// @param t The new value of the C handle.
    /// @param weak A flag to specify whether the wrapper should be weak.
    void reset(T t, bool weak = false) {
        _data.reset(t, weak ? &dummy_destructor : traits::destructor);
    }

    /// Returns the value of the underlying C handle.
    T get(bool allow_emtpy = false) const {
        T result = _data.get();

        if (allow_emtpy == false && result == nullptr)
            throw mkldnn::error(mkldnn_invalid_arguments,
                    "attempt to use uninitialized object");

        return result;
    }

    bool operator==(const handle &other) const { return other._data.get() == _data.get(); }
    bool operator!=(const handle &other) const { return !(*this == other); }
};

#ifndef DOXYGEN_SHOULD_SKIP_THIS
template <> struct handle_traits<mkldnn_memory_t> {
    static constexpr auto destructor = &mkldnn_memory_destroy;
};

template <> struct handle_traits<mkldnn_primitive_desc_t> {
    static constexpr auto destructor = &mkldnn_primitive_desc_destroy;
};

template <> struct handle_traits<mkldnn_primitive_t> {
    static constexpr auto destructor = &mkldnn_primitive_destroy;
};

template <> struct handle_traits<mkldnn_primitive_desc_iterator_t> {
    static constexpr auto destructor = &mkldnn_primitive_desc_iterator_destroy;
};
#endif

struct stream;
struct error;
struct memory;
struct primitive_desc;

/// Base class for all computational primitives.
class primitive: public handle<mkldnn_primitive_t> {
    friend struct error;
    friend struct stream;
    using handle::handle;
public:
    /// Kinds of primitives. Used to implement a way to extend the library with
    /// new primitives without changing the ABI.
    enum class kind {
        /// Undefined primitive
        undef = mkldnn_undefined_primitive,
        /// A reorder primitive.
        reorder = mkldnn_reorder,
        /// A shuffle primitive.
        shuffle = mkldnn_shuffle,
        /// A (out-of-place) concat primitive.
        concat = mkldnn_concat,
        /// A sum primitive.
        sum = mkldnn_sum,
        /// A convolution primitive.
        convolution = mkldnn_convolution,
        /// A deconvolution primitive.
        deconvolution = mkldnn_deconvolution,
        /// An element-wise primitive.
        eltwise = mkldnn_eltwise,
        /// A softmax primitive.
        softmax = mkldnn_softmax,
        /// A pooling primitive.
        pooling = mkldnn_pooling,
        /// An LRN primitive.
        lrn = mkldnn_lrn,
        /// An batch normalization primitive.
        batch_normalization = mkldnn_batch_normalization,
        /// An inner product primitive.
        inner_product = mkldnn_inner_product,
        /// A rnn primitive.
        rnn = mkldnn_rnn,
    };

    primitive(const_mkldnn_primitive_desc_t c_pd);
    primitive(const primitive_desc &pd);

    /// Returns the descriptor of the underlying C API primitive.
    inline const_mkldnn_primitive_desc_t get_primitive_desc() const;
    // TODO: use the C++ API wrapper structure.

    void execute(stream &astream,
            const std::unordered_map<int, memory> &args) const;
};

inline mkldnn_primitive_kind_t convert_to_c(primitive::kind akind) {
    return static_cast<mkldnn_primitive_kind_t>(akind);
}

const_mkldnn_primitive_desc_t primitive::get_primitive_desc() const {
    const_mkldnn_primitive_desc_t pd;
    error::wrap_c_api(mkldnn_primitive_get_primitive_desc(get(), &pd),
            "could not get primitive descriptor by primitive");
    return pd;
}
/// @}

/// @addtogroup cpp_api_enums Common data types and enumerations
/// A proxy to @ref c_api_types in @ref c_api.
///
/// @{

/// Scratchpad mode
enum class scratchpad_mode {
    /// The library manages scratchpad (default)
    library = mkldnn_scratchpad_mode_library,
    /// A user shall query and provide the scratchpad memory to primitives
    user = mkldnn_scratchpad_mode_user,
};

inline mkldnn_scratchpad_mode_t convert_to_c(scratchpad_mode mode) {
    return static_cast<mkldnn_scratchpad_mode_t>(mode);
}

/// Propagation kind
enum class prop_kind {
    /// Forward data propagation (training mode). In this mode primitives
    /// perform computations necessary for subsequent backward propagation.
    forward_training = mkldnn_forward_training,
    /// Forward data propagation (inference mode). In this mode primitives
    /// perform only computations that are necessary for inference and omit
    /// computations that are necessary only for backward propagation.
    forward_inference = mkldnn_forward_inference,
    /// Forward data propagation,
    /// alias for #mkldnn::prop_kind::forward_inference
    forward_scoring = mkldnn_forward_scoring,
    /// Forward data propagation,
    /// alias for #mkldnn::prop_kind::forward_training
    forward = mkldnn_forward,
    /// Backward propagation (with respect to all parameters).
    backward = mkldnn_backward,
    /// Backward data propagation.
    backward_data = mkldnn_backward_data,
    /// Backward weights propagation.
    backward_weights = mkldnn_backward_weights,
    /// Backward bias propagation.
    backward_bias = mkldnn_backward_bias
};

inline mkldnn_prop_kind_t convert_to_c(prop_kind kind) {
    return static_cast<mkldnn_prop_kind_t>(kind);
}

/// Kinds of algorithms.
enum class algorithm {
    undef = mkldnn_alg_kind_undef,
    /// Convolution algorithm(either direct or Winograd) is chosen just in time
    convolution_auto = mkldnn_convolution_auto,
    /// Direct convolution
    convolution_direct = mkldnn_convolution_direct,
    /// Winograd convolution
    convolution_winograd = mkldnn_convolution_winograd,
    /// Direct deconvolution
    deconvolution_direct = mkldnn_deconvolution_direct,
    /// Winograd deconvolution
    deconvolution_winograd = mkldnn_deconvolution_winograd,
    /// Eltwise: ReLU
    eltwise_relu = mkldnn_eltwise_relu,
    /// Eltwise: hyperbolic tangent non-linearity (tanh)
    eltwise_tanh = mkldnn_eltwise_tanh,
    /// Eltwise: parametric exponential linear unit (elu)
    eltwise_elu = mkldnn_eltwise_elu,
    /// Eltwise: square
    eltwise_square = mkldnn_eltwise_square,
    /// Eltwise: abs
    eltwise_abs = mkldnn_eltwise_abs,
    /// Eltwise: square root
    eltwise_sqrt = mkldnn_eltwise_sqrt,
    /// Eltwise: linear
    eltwise_linear = mkldnn_eltwise_linear,
    /// Eltwise: bounded_relu
    eltwise_bounded_relu = mkldnn_eltwise_bounded_relu,
    /// Eltwise: soft_relu
    eltwise_soft_relu = mkldnn_eltwise_soft_relu,
    /// Eltwise: logistic
    eltwise_logistic = mkldnn_eltwise_logistic,
    /// Eltwise: exponent
    eltwise_exp = mkldnn_eltwise_exp,
    /// Local response normalization (LRN) across multiple channels
    lrn_across_channels = mkldnn_lrn_across_channels,
    /// LRN within a single channel
    lrn_within_channel  = mkldnn_lrn_within_channel,
    /// Max pooling
    pooling_max = mkldnn_pooling_max,
    /// Average pooling exclude padding,
    /// alias for #mkldnn::algorithm::pooling_avg_include_padding
    pooling_avg = mkldnn_pooling_avg,
    /// Average pooling include padding
    pooling_avg_include_padding = mkldnn_pooling_avg_include_padding,
    /// Average pooling exclude padding
    pooling_avg_exclude_padding = mkldnn_pooling_avg_exclude_padding,
    /// RNN cell
    vanilla_rnn = mkldnn_vanilla_rnn,
    /// LSTM cell
    vanilla_lstm = mkldnn_vanilla_lstm,
    /// GRU cell
    vanilla_gru = mkldnn_vanilla_gru,
    /// GRU cell with linear before reset
    ///
    /// Modification of original GRU cell. Differs from #mkldnn_vanilla_gru
    /// in how the new memory gate is calculated:
    /// \f[ c_t = tanh(W_c*x_t + b_{c_x} + r_t*(U_c*h_{t-1}+b_{c_h})) \f]
    /// Primitive expects 4 biases on input:
    /// \f$[b_{u}, b_{r}, b_{c_x}, b_{c_h}]\f$
    lbr_gru = mkldnn_lbr_gru,
};

inline mkldnn_alg_kind_t convert_to_c(algorithm aalgorithm) {
    return static_cast<mkldnn_alg_kind_t>(aalgorithm);
}

/// Flags for batch normalization primitive.
enum class normalization_flags : unsigned {
    /// Use global statistics
    ///
    /// If specified
    ///  - on forward propagation use mean and variance provided by user (input)
    ///  - on backward propagation reduces the amount of computations, since
    ///    mean and variance are considered as constants
    ///
    ///  If not specified:
    ///   - on forward propagation mean and variance are computed and stored in
    ///     output
    ///   - on backward propagation compute full derivative wrt to data
    use_global_stats = mkldnn_use_global_stats,

    /// Use scale and shift parameters
    ///
    /// If specified:
    ///  - on forward propagation use scale and shift (aka scale and bias) for
    ///    the batch normalization results
    ///  - on backward propagation
    ///    (for prop_kind == #mkldnn::prop_kind::backward) compute
    ///    diff wrt to scale and shift (hence one extra output used)
    ///
    /// If not specified:
    ///  - on backward propagation
    ///    prop_kind == #mkldnn::prop_kind::backward_data has the
    ///    same behavior as prop_kind == #mkldnn::prop_kind::backward
    use_scale_shift = mkldnn_use_scaleshift,

    /// Fuse with ReLU
    ///
    /// If specified:
    ///  - on inference this option behaves the same as if the primitive were
    ///    fused with ReLU via post ops API
    ///  - on training primitive requires workspace (required to be able to
    ///    perform backward pass)
    fuse_norm_relu = mkldnn_fuse_norm_relu
};

inline mkldnn_normalization_flags_t convert_to_c(
        normalization_flags aflag) {
    return static_cast<mkldnn_normalization_flags_t>(aflag);
}

enum class rnn_flags : unsigned {
    undef = mkldnn_rnn_flags_undef
};

inline mkldnn_rnn_flags_t convert_to_c(
        rnn_flags aflag) {
    return static_cast<mkldnn_rnn_flags_t>(aflag);
}

#define MKLDNN_DEFINE_BITMASK_OPS(enum_name)                            \
inline enum_name operator|(enum_name lhs, enum_name rhs) {              \
    return static_cast<enum_name>(                                      \
        static_cast<unsigned>(lhs) | static_cast<unsigned>(rhs));       \
}                                                                       \
                                                                        \
inline enum_name operator&(enum_name lhs, enum_name rhs) {              \
    return static_cast<enum_name>(                                      \
        static_cast<unsigned>(lhs) & static_cast<unsigned>(rhs));       \
}                                                                       \
                                                                        \
inline enum_name operator^(enum_name lhs, enum_name rhs) {              \
    return static_cast<enum_name>(                                      \
        static_cast<unsigned>(lhs) ^ static_cast<unsigned>(rhs));       \
}                                                                       \
                                                                        \
inline enum_name& operator|=(enum_name &lhs, enum_name rhs) {           \
    lhs = static_cast<enum_name>(                                       \
        static_cast<unsigned>(lhs) | static_cast<unsigned>(rhs));       \
    return lhs;                                                         \
}                                                                       \
                                                                        \
inline enum_name& operator&=(enum_name &lhs, enum_name rhs) {           \
    lhs = static_cast<enum_name>(                                       \
        static_cast<unsigned>(lhs) & static_cast<unsigned>(rhs));       \
    return lhs;                                                         \
}                                                                       \
                                                                        \
inline enum_name& operator^=(enum_name &lhs, enum_name rhs) {           \
    lhs = static_cast<enum_name>(                                       \
        static_cast<unsigned>(lhs) ^ static_cast<unsigned>(rhs));       \
    return lhs;                                                         \
}                                                                       \
                                                                        \
inline enum_name operator~(enum_name rhs) {                             \
    return static_cast<enum_name>(~static_cast<unsigned>(rhs));         \
}                                                                       \

MKLDNN_DEFINE_BITMASK_OPS(normalization_flags)
MKLDNN_DEFINE_BITMASK_OPS(rnn_flags)

#undef MKLDNN_DEFINE_BITMASK_OPS

enum class rnn_direction {
    unidirectional_left2right = mkldnn_unidirectional_left2right,
    unidirectional_right2left = mkldnn_unidirectional_right2left,
    unidirectional = mkldnn_unidirectional,
    bidirectional_concat = mkldnn_bidirectional_concat,
    bidirectional_sum = mkldnn_bidirectional_sum,
};

inline mkldnn_rnn_direction_t convert_to_c(rnn_direction adir) {
    return static_cast<mkldnn_rnn_direction_t>(adir);
}

/// Primitive descriptor query specification
///
/// In general should be used from C++ API since required queries are directly
/// implemented as class members (for instance, a query for source memory
/// descriptor).
///
/// For more information see @ref mkldnn_query_t.
enum class query {
    /// no query
    undef = mkldnn_query_undef,

    /// execution engine
    engine = mkldnn_query_engine,
    /// primitive kind
    primitive_kind = mkldnn_query_primitive_kind,

    /// number of inputs expected
    num_of_inputs_s32 = mkldnn_query_num_of_inputs_s32,
    /// number of outputs expected
    num_of_outputs_s32 = mkldnn_query_num_of_outputs_s32,

    /// runtime estimation (seconds), unimplemented
    time_estimate_f64 = mkldnn_query_time_estimate_f64,
    /// memory consumption (bytes)
    ///
    /// extra (scratch) memory, additional to all inputs and outputs memory
    ///
    /// @sa @ref dev_guide_attributes_scratchpad
    memory_consumption_s64 = mkldnn_query_memory_consumption_s64,

    /// scratchpad engine
    ///
    /// engine to be used for creating scratchpad memory
    scratchpad_engine = mkldnn_query_scratchpad_engine,

    /// implementation name
    impl_info_str = mkldnn_query_impl_info_str,

    /// op descriptor
    op_d = mkldnn_query_op_d,
    /// convolution descriptor
    convolution_d = mkldnn_query_convolution_d,
    /// deconvolution descriptor
    deconvolution_d = mkldnn_query_deconvolution_d,
    /// shuffle descriptor
    shuffle_d = mkldnn_query_shuffle_d,
    /// eltwise descriptor
    eltwise_d = mkldnn_query_eltwise_d,
    /// softmax descriptor
    softmax_d = mkldnn_query_softmax_d,
    /// pooling descriptor
    pooling_d = mkldnn_query_pooling_d,
    /// lrn descriptor
    lrn_d = mkldnn_query_lrn_d,
    /// batch normalization descriptor
    batch_normalization_d = mkldnn_query_batch_normalization_d,
    /// inner product descriptor
    inner_product_d = mkldnn_query_inner_product_d,
    /// rnn descriptor
    rnn_d = mkldnn_query_rnn_d,

    /// source memory desc
    src_md = mkldnn_query_src_md,
    /// source gradient memory desc
    diff_src_md = mkldnn_query_diff_src_md,
    /// weights memory descriptor desc
    weights_md = mkldnn_query_weights_md,
    /// weights grad. memory desc
    diff_weights_md = mkldnn_query_diff_weights_md,
    /// destination memory desc
    dst_md = mkldnn_query_dst_md,
    /// destination grad. memory desc
    diff_dst_md = mkldnn_query_diff_dst_md,
    /// workspace memory desc
    workspace_md = mkldnn_query_workspace_md,
    /// scratchpad memory desc
    scratchpad_md = mkldnn_query_scratchpad_md,
};

inline mkldnn_query_t convert_to_c(query aquery) {
    return static_cast<mkldnn_query_t>(aquery);
}

/// @}

/// @addtogroup cpp_api_attr Attributes
/// An extension for controlling primitive behavior.
///
/// @sa @ref c_api_attributes in @ref c_api
/// @{

#ifndef DOXYGEN_SHOULD_SKIP_THIS
template <> struct handle_traits<mkldnn_post_ops_t> {
    static constexpr auto destructor = &mkldnn_post_ops_destroy;
};
#endif

/// Post operations
///
/// @sa @ref dev_guide_attributes_post_ops
struct post_ops: public handle<mkldnn_post_ops_t> {
    /// Creates an empty sequence of post operations.
    post_ops() {
        mkldnn_post_ops_t result;
        error::wrap_c_api(mkldnn_post_ops_create(&result),
                "could not create post operation sequence");
        reset(result);
    }

    /// Returns the length of post operations
    int len() const { return mkldnn_post_ops_len(get()); }

    /// Returns the kind of post operation with index @p index.
    primitive::kind kind(int index) const {
        error::wrap_c_api(
                index < len() ? mkldnn_success : mkldnn_invalid_arguments,
                "post_ops index is out of range");
        return static_cast<primitive::kind>(mkldnn_post_ops_get_kind(get(),
                    index));
    }

    /// Appends accumulation (sum) post operation. Prior to accumulating the
    /// result, the previous value would be multiplied by @p scale.
    ///
    /// The kind of this post operation is #mkldnn_sum.
    ///
    /// This feature might improve performance for cases like residual learning
    /// blocks, where the result of convolution is accumulated to the previously
    /// computed activations. The parameter @p scale might be extreme for the
    /// integer-based computations when the result and previous activations have
    /// different logical scaling factors.
    ///
    /// In the simplest case when the accumulation is the only post operation,
    /// the computations would be:
    /// dst[] <- scale * dst[] + op(...) // instead of dst[] <- op(...)
    ///
    /// @note
    ///     This post operation (as well as all the others) disregards the
    ///     original layout of the destination; that is, the layout of the
    ///     original destination is expected to be the same as the layout of the
    ///     stored destination.
    void append_sum(float scale = 1.) {
        error::wrap_c_api(mkldnn_post_ops_append_sum(get(), scale),
                "could not append sum");
    }

    /// Gets the parameters of the accumulation (sum) post operation with index
    /// @p index.
    void get_params_sum(int index, float &scale) const {
        error::wrap_c_api(mkldnn_post_ops_get_params_sum(get(), index, &scale),
                "could not get sum params");
    }

    /// Appends eltwise post operation.
    ///
    /// The kind of this post operation is #mkldnn_eltwise.
    ///
    /// In the simplest case when the eltwise is the only post operation, the
    /// computations would be:
    /// dst[] <- scale * eltwise_op ( op(...) ) // instead of dst[] <- op(...)
    /// where eltwise_op is configured with the given parameters.
    void append_eltwise(float scale, algorithm alg, float alpha,
            float beta) {
        error::wrap_c_api(mkldnn_post_ops_append_eltwise(get(), scale,
                    convert_to_c(alg), alpha, beta),
                "could not append eltwise");
    }

    /// Gets the eltwise parameters of the post operation with index @p index.
    void get_params_eltwise(int index, float &scale, algorithm &alg,
            float &alpha, float &beta) const {
        mkldnn_alg_kind_t c_alg;
        error::wrap_c_api(mkldnn_post_ops_get_params_eltwise(get(), index,
                    &scale, &c_alg, &alpha, &beta),
                "could not get eltwise params");
        alg = static_cast<algorithm>(c_alg);
    }
};

#ifndef DOXYGEN_SHOULD_SKIP_THIS
template <> struct handle_traits<mkldnn_primitive_attr_t> {
    static constexpr auto destructor = &mkldnn_primitive_attr_destroy;
};
#endif

/// Primitive attributes
///
/// @sa @ref dev_guide_attributes
struct primitive_attr: public handle<mkldnn_primitive_attr_t> {
    /// Creates a default primitive attribute.
    primitive_attr() {
        mkldnn_primitive_attr_t result;
        error::wrap_c_api(mkldnn_primitive_attr_create(&result),
                "could not create a primitive attr");
        reset(result);
    }

    /// Returns the scratchpad mode.
    scratchpad_mode get_scratchpad_mode() const {
        mkldnn_scratchpad_mode_t result;
        error::wrap_c_api(mkldnn_primitive_attr_get_scratchpad_mode(
                    get(), &result), "could not get scratchpad mode");
        return scratchpad_mode(result);
    }

    /// Sets scratchpad mode.
    void set_scratchpad_mode(scratchpad_mode mode) {
        error::wrap_c_api(mkldnn_primitive_attr_set_scratchpad_mode(
                    get(), mkldnn::convert_to_c(mode)),
                "could not set scratchpad mode");
    }

    /// Gets correspondence scale @p mask and a constant floating point vector
    /// of output @p scales previously set by set_output_scales.
    void get_output_scales(int &mask, std::vector<float> &scales) const {
        mkldnn_dim_t count;
        int c_mask;
        const float *c_scales;
        error::wrap_c_api(mkldnn_primitive_attr_get_output_scales(get(),
                    &count, &c_mask, &c_scales),
                "could not get int output scales");
        scales.resize(count);

        mask = c_mask;
        for (mkldnn_dim_t c = 0; c < count; ++c)
            scales[c] = c_scales[c];
    }

    /// Sets output scales for primitive operations. The correspondence scale
    /// @p mask is stored for future use.
    ///
    /// The @p mask argument defines the correspondence between the output
    /// tensor dimensions and the @p scales vector. Set the i-th bit of @p mask
    /// to 1 to use a dedicated scaling factor for each slice of the output
    /// tensor over the i-th dimension. Set @p mask to 0 to use a common
    /// scaling factor for the whole output tensor.
    ///
    /// @note
    ///      The dimension order is always native and does not depend on the
    ///      actual layout used. Examples:
    ///       - 2D dimensional data the order of dimensions is always: (n, c)
    ///       - 4D dimensional data the order is always: (n, c, h, w)
    ///       - 5D dimensional weights the order is always: (g, oc, ic, kh, kw)
    void set_output_scales(int mask, const std::vector<float> &scales) {
        error::wrap_c_api(mkldnn_primitive_attr_set_output_scales(get(),
                    (mkldnn_dim_t)scales.size(), mask, &scales[0]),
                "could not set int output scales");
    }

    /// Returns @p post_ops previously set by set_post_ops.
    const post_ops get_post_ops() const {
        post_ops result;
        const_mkldnn_post_ops_t c_result;
        error::wrap_c_api(mkldnn_primitive_attr_get_post_ops(get(), &c_result),
                "could not get post operation sequence");
        result.reset(const_cast<mkldnn_post_ops_t>(c_result), true);
        return result;
    }

    /// Sets @p post_ops for future use.
    void set_post_ops(post_ops ops) {
        error::wrap_c_api(mkldnn_primitive_attr_set_post_ops(get(), ops.get()),
                "could not set post operation sequence");
    }

    /// Sets quantization @p scale and @p shift for RNN data tensors.  For
    /// performance reasons, the low-precision configuration of the RNN
    /// primitive expects input activations to have the unsigned int8 data type.
    /// Scale and shift used to quantize floating-point data to unsigned integer
    /// must be passed to the RNN primitive using attributes.
    /// @note
    ///     Quantization scale and shift are common for src_layer, src_iter,
    ///     dst_iter, and dst_layer.
    void set_rnn_data_qparams(float scale, float shift) {
        error::wrap_c_api(mkldnn_primitive_attr_set_rnn_data_qparams(get(),
                    scale, shift), "could not set rnn data int scale/shift");
    }

    /// Sets quantization scales @p weights_scales for RNN weights tensors.  The
    /// low-precision configuration of the RNN primitive expects input weights
    /// to have the signed int8 data type. Scales used to quantize
    /// floating-point data to signed integer must be passed to the RNN
    /// primitive using attributes.  The @p mask argument defines correspondence
    /// between output tensor dimensions and the @p weights_scales array. Set
    /// the i-th bit of @p mask to 1 to use a dedicated scaling factor for each
    /// slice of the output tensor over the i-th dimension. Set @p mask to 0 to
    /// use a common scaling factor for the whole output tensor.
    /// @note
    ///      The dimension order is always native and does not depend on the
    ///      actual layout used. For example, five-dimensional weights always
    ///      have (l, d, i, g, o) logical dimension ordering.
    /// @note
    ///     Quantization scales are common for weights_layer and
    ///     weights_iteration
    /// @note
    ///     There is no way to check whether @p count corresponds to @p mask
    ///     until an actual primitive descriptor is created, so it is the user's
    ///     responsibility to set proper values. The following formula must
    ///     hold:
    ///
    ///      \f[count = \prod\limits_{d \in mask} output.dims[d]\f]
    void set_rnn_weights_qparams(int mask, const std::vector<float> &scales) {
        error::wrap_c_api(mkldnn_primitive_attr_set_rnn_weights_qparams(get(),
                    (int)scales.size(), mask, &scales[0]),
                "could not set rnn weights int scales");
    }
};

/// @}

/// @addtogroup cpp_api_engine Engine
/// Engine operations.
///
/// @sa @ref c_api_engine in @ref c_api
/// @{

#ifndef DOXYGEN_SHOULD_SKIP_THIS
template <> struct handle_traits<mkldnn_engine_t> {
    static constexpr auto destructor = &mkldnn_engine_destroy;
};
#endif

/// An execution engine.
struct engine: public handle<mkldnn_engine_t> {
    friend class primitive;

    /// Kinds of engines.
    enum class kind {
        /// An unspecified engine
        any = mkldnn_any_engine,
        /// CPU engine
        cpu = mkldnn_cpu,
        /// GPU engine
        gpu = mkldnn_gpu,
    };

    engine() = default;

    /// Returns the number of engines of a certain kind.
    ///
    /// @param akind The kind of engines to count.
    static size_t get_count(kind akind) {
        return mkldnn_engine_get_count(convert_to_c(akind));
    }

    /// Constructs an engine.
    ///
    /// @param akind The kind of engine to construct.
    /// @param index The index of the engine. Must be less than the value
    ///              returned by #get_count() for this particular kind
    ///              of engine.
    engine(kind akind, size_t index) {
        mkldnn_engine_t aengine;
        error::wrap_c_api(
                mkldnn_engine_create(&aengine,
                    convert_to_c(akind), index),
                "could not create an engine");
        reset(aengine);
    }

#if MKLDNN_GPU_RUNTIME == MKLDNN_RUNTIME_OCL
    /// Constructs an engine of particular @p akind associated with the given
    /// OpenCL @p device and @p context objects.
    engine(kind akind, cl_device_id device, cl_context context) {
        mkldnn_engine_t aengine;
        error::wrap_c_api(mkldnn_engine_create_ocl(&aengine,
                                  convert_to_c(akind), device, context),
                "could not create an engine");
        reset(aengine);
    }
#endif

<<<<<<< HEAD
#if MKLDNN_WITH_SYCL
    /// Constructs an engine from SYCL device and context objects.
    ///
    /// @param akind The kind of engine to construct.
    /// @param dev SYCL device.
    /// @param ctx SYCL context.
    MKLDNN_API engine(kind akind, const cl::sycl::device& dev, const cl::sycl::context& ctx);
#endif

=======
    /// Constructs an engine from other engine @p aengine.
>>>>>>> 7c946efc
    explicit engine(const mkldnn_engine_t& aengine)
        : handle(aengine, true) {}

    /// Constructs an engine from the primitive descriptor @p pd
    /// by querying its engine.
    engine(const handle<mkldnn_primitive_desc_t> &pd) {
        mkldnn_engine_t engine_q;
        error::wrap_c_api(
                mkldnn_primitive_desc_query(pd.get(),
                    mkldnn::convert_to_c(mkldnn::query::engine), 0, &engine_q),
                "could not get engine from primitive_desc");
        reset(engine_q, true);
    }

    /// Returns the kind of the engine.
    kind get_kind() const {
        mkldnn_engine_kind_t akind;
        error::wrap_c_api(mkldnn_engine_get_kind(get(), &akind),
                "could not get the engine kind");
        return static_cast<engine::kind>(akind);
    }

#if MKLDNN_GPU_RUNTIME == MKLDNN_RUNTIME_OCL
    /// Returns the OpenCL context associated with the engine.
    cl_context get_ocl_context() const {
        cl_context context = nullptr;
        error::wrap_c_api(mkldnn_engine_get_ocl_context(get(), &context),
                "could not get a context handle");
        return context;
    }

    /// Returns the OpenCL device associated with the engine.
    cl_device_id get_ocl_device() const {
        cl_device_id device = nullptr;
        error::wrap_c_api(mkldnn_engine_get_ocl_device(get(), &device),
                "could not get a device handle");
        return device;
    }
#endif


    template <class primitive_desc>
    static engine query(const primitive_desc &pd) {
        mkldnn_engine_t engine_q;
        error::wrap_c_api(
                mkldnn_primitive_desc_query(pd.get(),
                    mkldnn::convert_to_c(mkldnn::query::engine), 0, &engine_q),
                "could not get engine from primitive_desc");

        return engine(engine_q);
    }

#if MKLDNN_WITH_SYCL
    /// Returns the underlying SYCL context object.
    cl::sycl::context MKLDNN_API get_sycl_context() const;

    /// Returns the underlying SYCL device object.
    cl::sycl::device MKLDNN_API get_sycl_device() const;
#endif

private:
    static mkldnn_engine_kind_t convert_to_c(kind akind) {
        return static_cast<mkldnn_engine_kind_t>(akind);
    }
};

/// @}

/// @addtogroup cpp_api_stream Stream
/// Execution stream operations
///
/// @sa @ref c_api_stream in @ref c_api
/// @{

#ifndef DOXYGEN_SHOULD_SKIP_THIS
template <> struct handle_traits<mkldnn_stream_t> {
    static constexpr auto destructor = &mkldnn_stream_destroy;
};
#endif

/// An execution stream.
struct stream: public handle<mkldnn_stream_t> {
    using handle::handle;

    /// @brief Stream flags.
    enum class flags : unsigned {
        /// Default order execution. Either in-order or out-of-order depending
        /// on the engine runtime
        default_order = mkldnn_stream_default_order,
        /// In-order execution.
        in_order = mkldnn_stream_default_order,
        /// Out-of-order execution.
        out_of_order = mkldnn_stream_out_of_order,
        /// Default stream configuration.
        default_flags = mkldnn_stream_default_flags,
    };

    stream() = default;

    /// Constructs a stream.
    stream(const engine &aengine,
            flags aflags = flags::default_flags) {
        mkldnn_stream_t astream;
        error::wrap_c_api(mkldnn_stream_create(&astream, aengine.get(),
                                  static_cast<mkldnn_stream_flags_t>(aflags)),
                "could not create a stream");
        reset(astream);
    }

#if MKLDNN_GPU_RUNTIME == MKLDNN_RUNTIME_OCL
    /// Constructs a stream associated with the engine @p eng and with the
    /// OpenCL command queue @p queue.
    stream(const engine &eng, cl_command_queue queue) {
        mkldnn_stream_t astream;
        error::wrap_c_api(mkldnn_stream_create_ocl(&astream, eng.get(), queue),
                "could not create a stream");
        reset(astream);
    }

    /// Returns the OpenCL command queue associated with the stream.
    cl_command_queue get_ocl_command_queue() const {
        cl_command_queue queue = nullptr;
        error::wrap_c_api(mkldnn_stream_get_ocl_command_queue(get(), &queue),
                "could not get OpenCL command queue");
        return queue;
    }
#endif

#if MKLDNN_WITH_SYCL
    /// Constructs a stream for the specified engine and the SYCL queue.
    ///
    /// @param eng Engine object to use for the stream.
    /// @param aqueue SYCL queue to use for the stream.
    MKLDNN_API stream(const engine &eng, cl::sycl::queue& aqueue);

    /// Returns the underlying SYCL queue object.
    cl::sycl::queue MKLDNN_API get_sycl_queue() const;
#endif

    /// Waits for all primitives in the stream to finish.
    stream &wait() {
        error::wrap_c_api(mkldnn_stream_wait(get()),
               "could not wait a stream");
        return *this;
    }
};

inline stream::flags operator|(stream::flags lhs, stream::flags rhs) {
    return static_cast<stream::flags>(
            static_cast<unsigned>(lhs) | static_cast<unsigned>(rhs));
}

inline stream::flags operator&(stream::flags lhs, stream::flags rhs) {
    return static_cast<stream::flags>(
            static_cast<unsigned>(lhs) & static_cast<unsigned>(rhs));
}

inline stream::flags operator^(stream::flags lhs, stream::flags rhs) {
    return static_cast<stream::flags>(
            static_cast<unsigned>(lhs) ^ static_cast<unsigned>(rhs));
}

inline stream::flags operator~(stream::flags rhs) {
    return static_cast<stream::flags>(~static_cast<unsigned>(rhs));
}

/// @}

/// @addtogroup cpp_api_memory_related Memory and memory related operations
/// @{

/// @addtogroup cpp_api_memory Memory
/// A primitive to describe and store data.
///
/// For more information, refer to @ref c_api_memory in @ref c_api.
/// @{

/// Memory that describes the data.
struct memory: public handle<mkldnn_memory_t> {
    typedef mkldnn_dim_t dim;
    typedef std::vector<dim> dims;

    template <typename T> static void validate_dims(const std::vector<T> &v) {
        if (v.size() > MKLDNN_MAX_NDIMS)
            throw error(mkldnn_invalid_arguments, "invalid dimensions");
    }

    /// Data type specification
    enum class data_type {
        /// Undefined data type, used for empty memory descriptors.
        undef = mkldnn_data_type_undef,
        /// 16-bit/half-precision floating point.
        f16 = mkldnn_f16,
        /// non-standard 16-bit (bfloat16 w/ 7 bit mantissa) floating point.
        bf16 = mkldnn_bf16,
        /// 32-bit/single-precision floating point.
        f32 = mkldnn_f32,
        /// 32-bit signed integer.
        s32 = mkldnn_s32,
        /// 8-bit signed integer.
        s8 = mkldnn_s8,
        /// 8-bit unsigned integer.
        u8 = mkldnn_u8,
    };

    /// Memory format kind
    enum class format_kind {
        /// Undefined memory format kind, used for empty memory descriptors.
        undef = mkldnn_format_kind_undef,
        /// Unspecified format kind.
        /// The primitive selects a format automatically.
        any = mkldnn_format_kind_any,
        /// A tensor in a generic format described by the stride and blocking
        /// values in each dimension. See @ref mkldnn_blocking_desc_t for more
        /// information.
        blocked = mkldnn_blocked,
        /// Weights format used in 8bit Winograd convolution
        wino = mkldnn_format_kind_wino,
        /// Packed weights format used in RNN
        packed = mkldnn_format_kind_rnn_packed,
    };

    /// Memory format tag specification. See @ref mkldnn_format_tag_t for a
    /// detailed description.
    enum class format_tag {
        /// Undefined memory format tag
        undef = mkldnn_format_tag_undef,
        /// Placeholder memory format tag. The primitive selects a format
        /// automatically.
        any = mkldnn_format_tag_any,

        // Semantic agnostic section
        // The physical order of dimensions is defined by the permutation of the
        // characters, assuming that ab..z defines the natural order.

        // Plain formats

        a = mkldnn_a, ///< plain 1D tensor
        ab = mkldnn_ab, ///< plain 2D tensor
        abc = mkldnn_abc, ///< plain 3D tensor
        abcd = mkldnn_abcd, ///< plain 4D tensor
        abcde = mkldnn_abcde, ///< plain 5D tensor
        abcdef = mkldnn_abcdef, ///< plain 6D tensor

        // Permuted plain formats

        abdec = mkldnn_abdec, ///< permuted 5D tensor
        acb = mkldnn_acb, ///< permuted 3D tensor
        acbde = mkldnn_acbde, ///< permuted 5D tensor
        acdb = mkldnn_acdb, ///< permuted 4D tensor
        acdeb = mkldnn_acdeb, ///< permuted 5D tensor
        ba = mkldnn_ba, ///< permuted 2D tensor
        bac = mkldnn_bac, ///< permuted 3D tensor
        bacd = mkldnn_bacd, ///< permuted 4D tensor
        bcda = mkldnn_bcda, ///< permuted 4D tensor
        cba = mkldnn_cba, ///< permuted 3D tensor
        cdba = mkldnn_cdba, ///< permuted 4D tensor
        cdeba = mkldnn_cdeba, ///< permuted 5D tensor
        decab = mkldnn_decab, ///< permuted 5D tensor

        // Opaque blocked formats

        Abc16a = mkldnn_Abc16a,
        ABc16a16b = mkldnn_ABc16a16b,
        aBc16b = mkldnn_aBc16b,
        ABc16b16a = mkldnn_ABc16b16a,
        Abc4a = mkldnn_Abc4a,
        aBc4b = mkldnn_aBc4b,
        ABc4b16a4b = mkldnn_ABc4b16a4b,
        ABc4b4a = mkldnn_ABc4b4a,
        ABc8a16b2a = mkldnn_ABc8a16b2a,
        ABc8a8b = mkldnn_ABc8a8b,
        aBc8b = mkldnn_aBc8b,
        ABc8b16a2b = mkldnn_ABc8b16a2b,
        ABc8b8a = mkldnn_ABc8b8a,
        Abcd16a = mkldnn_Abcd16a,
        ABcd16a16b = mkldnn_ABcd16a16b,
        aBcd16b = mkldnn_aBcd16b,
        ABcd16b16a = mkldnn_ABcd16b16a,
        aBCd16b16c = mkldnn_aBCd16b16c,
        aBCd16c16b = mkldnn_aBCd16c16b,
        Abcd4a = mkldnn_Abcd4a,
        aBcd4b = mkldnn_aBcd4b,
        ABcd4b16a4b = mkldnn_ABcd4b16a4b,
        ABcd4b4a = mkldnn_ABcd4b4a,
        aBCd4c16b4c = mkldnn_aBCd4c16b4c,
        aBCd4c4b = mkldnn_aBCd4c4b,
        ABcd8a16b2a = mkldnn_ABcd8a16b2a,
        ABcd8a8b = mkldnn_ABcd8a8b,
        /// 4D tensor blocked by 2nd dimension with block size 8
        aBcd8b = mkldnn_aBcd8b,
        ABcd8b16a2b = mkldnn_ABcd8b16a2b,
        aBCd8b16c2b = mkldnn_aBCd8b16c2b,
        /// 4D tensor blocked by 1st and 2nd dimension with block size 8
        ABcd8b8a = mkldnn_ABcd8b8a,
        aBCd8b8c = mkldnn_aBCd8b8c,
        aBCd8c16b2c = mkldnn_aBCd8c16b2c,
        aBCd8c8b = mkldnn_aBCd8c8b,
        Abcde16a = mkldnn_Abcde16a,
        ABcde16a16b = mkldnn_ABcde16a16b,
        aBcde16b = mkldnn_aBcde16b,
        ABcde16b16a = mkldnn_ABcde16b16a,
        aBCde16b16c = mkldnn_aBCde16b16c,
        aBCde16c16b = mkldnn_aBCde16c16b,
        aBCde2c8b4c = mkldnn_aBCde2c8b4c,
        Abcde4a = mkldnn_Abcde4a,
        aBcde4b = mkldnn_aBcde4b,
        ABcde4b4a = mkldnn_ABcde4b4a,
        aBCde4b4c = mkldnn_aBCde4b4c,
        aBCde4c16b4c = mkldnn_aBCde4c16b4c,
        aBCde4c4b = mkldnn_aBCde4c4b,
        Abcde8a = mkldnn_Abcde8a,
        ABcde8a8b = mkldnn_ABcde8a8b,
        aBcde8b = mkldnn_aBcde8b,
        ABcde8b16a2b = mkldnn_ABcde8b16a2b,
        aBCde8b16c2b = mkldnn_aBCde8b16c2b,
        ABcde8b8a = mkldnn_ABcde8b8a,
        aBCde8b8c = mkldnn_aBCde8b8c,
        ABcd4a8b8a4b = mkldnn_ABcd4a8b8a4b,
        ABcd2a8b8a2b = mkldnn_ABcd2a8b8a2b,
        aBCde4b8c8b4c = mkldnn_aBCde4b8c8b4c,
        aBCde2b8c8b2c = mkldnn_aBCde2b8c8b2c,
        aBCde8c16b2c = mkldnn_aBCde8c16b2c,
        aBCde8c8b = mkldnn_aBCde8c8b,
        aBcdef16b = mkldnn_aBcdef16b,
        aBCdef16b16c = mkldnn_aBCdef16b16c,
        aBCdef16c16b = mkldnn_aBCdef16c16b,
        aBcdef4b = mkldnn_aBcdef4b,
        aBCdef4c4b = mkldnn_aBCdef4c4b,
        aBCdef8b8c = mkldnn_aBCdef8b8c,
        aBCdef8c16b2c = mkldnn_aBCdef8c16b2c,
        aBCdef8c8b = mkldnn_aBCdef8c8b,
        aBdc16b = mkldnn_aBdc16b,
        aBdc4b = mkldnn_aBdc4b,
        aBdc8b = mkldnn_aBdc8b,
        aBdec16b = mkldnn_aBdec16b,
        aBdec4b = mkldnn_aBdec4b,
        aBdec8b = mkldnn_aBdec8b,
        aBdefc16b = mkldnn_aBdefc16b,
        aCBdef16c16b = mkldnn_aCBdef16c16b,
        aBdefc4b = mkldnn_aBdefc4b,
        aBdefc8b = mkldnn_aBdefc8b,
        Acb16a = mkldnn_Acb16a,
        Acb4a = mkldnn_Acb4a,
        Acb8a = mkldnn_Acb8a,
        aCBd16b16c = mkldnn_aCBd16b16c,
        aCBd16c16b = mkldnn_aCBd16c16b,
        aCBde16b16c = mkldnn_aCBde16b16c,
        aCBde16c16b = mkldnn_aCBde16c16b,
        Acdb16a = mkldnn_Acdb16a,
        Acdb4a = mkldnn_Acdb4a,
        Acdb8a = mkldnn_Acdb8a,
        Acdeb16a = mkldnn_Acdeb16a,
        Acdeb4a = mkldnn_Acdeb4a,
        Acdeb8a = mkldnn_Acdeb8a,
        BAc16a16b = mkldnn_BAc16a16b,
        BAc16b16a = mkldnn_BAc16b16a,
        BAcd16a16b = mkldnn_BAcd16a16b,
        BAcd16b16a = mkldnn_BAcd16b16a,
        ABcd32a32b = mkldnn_ABcd32a32b,
        BAcde16b16 = mkldnn_BAcde16b16a,
        aBdec32b   = mkldnn_aBdec32b,
        Abcdef16a  = mkldnn_Abcdef16a,
        Acdb32a    = mkldnn_Acdb32a,
        format_tag_last = mkldnn_format_tag_last,

        x = mkldnn_x,
        /// 2D CNN activations tensor,
        /// an alias to #mkldnn::memory::format_tag::ab
        nc = mkldnn_nc,
        cn = mkldnn_cn,
        ncw = mkldnn_ncw,
        nwc = mkldnn_nwc,
        /// 4D CNN activations tensor,
        /// an alias to #mkldnn::memory::format_tag::abcd
        nchw = mkldnn_nchw,
        /// 4D CNN activations tensor,
        /// an alias to #mkldnn::memory::format_tag::acdb
        nhwc = mkldnn_nhwc,
        /// 4D CNN activations tensor,
        /// an alias to #mkldnn::memory::format_tag::bcda
        chwn = mkldnn_chwn,
        ncdhw = mkldnn_ncdhw,
        ndhwc = mkldnn_ndhwc,
        oi = mkldnn_oi,
        io = mkldnn_io,
        oiw = mkldnn_oiw,
        wio = mkldnn_wio,
        oihw = mkldnn_oihw,
        hwio = mkldnn_hwio,
        ihwo = mkldnn_ihwo,
        iohw = mkldnn_iohw,
        oidhw = mkldnn_oidhw,
        dhwio = mkldnn_dhwio,
        goiw = mkldnn_goiw,
        goihw = mkldnn_goihw,
        hwigo = mkldnn_hwigo,
        giohw = mkldnn_giohw,
        goidhw = mkldnn_goidhw,
        tnc = mkldnn_tnc,
        ntc = mkldnn_ntc,
        ldnc = mkldnn_ldnc,
        ldigo = mkldnn_ldigo,
        ldgoi = mkldnn_ldgoi,
        ldgo = mkldnn_ldgo,
        nCdhw16c = mkldnn_nCdhw16c,
        nCdhw4c = mkldnn_nCdhw4c,
        nCdhw8c = mkldnn_nCdhw8c,
        nChw16c = mkldnn_nChw16c,
        nChw4c = mkldnn_nChw4c,
        nChw8c = mkldnn_nChw8c,
        nCw16c = mkldnn_nCw16c,
        nCw4c = mkldnn_nCw4c,
        nCw8c = mkldnn_nCw8c,
        NCw16n16c = mkldnn_NCw16n16c,
        NChw16n16c = mkldnn_NChw16n16c,
        NCdhw16n16c = mkldnn_NCdhw16n16c,
        NChw32n32c  = mkldnn_NChw32n32c,
        IOhw16i16o  = mkldnn_IOhw16i16o,
        Ohwi32o     = mkldnn_Ohwi32o,
        IOdhw16i16o = mkldnn_IOdhw16i16o,
        gIOhw16i16o = mkldnn_gIOhw16i16o,
        gOhwi32o    = mkldnn_gOhwi32o,
        Goidhw16g   = mkldnn_Goidhw16g,
        IOw16o16i = mkldnn_IOw16o16i,
        OIw16i16o = mkldnn_OIw16i16o,
        IOw16i16o = mkldnn_IOw16i16o,
        gIOw16i16o = mkldnn_gIOw16i16o,
        OIw16o16i = mkldnn_OIw16o16i,
        Oiw16o = mkldnn_Oiw16o,
        OIw4i16o4i = mkldnn_OIw4i16o4i,
        OIw4i4o = mkldnn_OIw4i4o,
        Oiw4o = mkldnn_Oiw4o,
        OIw8i16o2i = mkldnn_OIw8i16o2i,
        OIw8i8o = mkldnn_OIw8i8o,
        OIw8o16i2o = mkldnn_OIw8o16i2o,
        OIw8o8i = mkldnn_OIw8o8i,
        Owi16o = mkldnn_Owi16o,
        Owi4o = mkldnn_Owi4o,
        Owi8o = mkldnn_Owi8o,
        IOhw16o16i = mkldnn_IOhw16o16i,
        Ohwi16o = mkldnn_Ohwi16o,
        Ohwi4o = mkldnn_Ohwi4o,
        Ohwi8o = mkldnn_Ohwi8o,
        OIhw16i16o = mkldnn_OIhw16i16o,
        OIhw16o16i = mkldnn_OIhw16o16i,
        Oihw16o = mkldnn_Oihw16o,
        OIhw4i16o4i = mkldnn_OIhw4i16o4i,
        OIhw4i4o = mkldnn_OIhw4i4o,
        Oihw4o = mkldnn_Oihw4o,
        OIhw8i16o2i = mkldnn_OIhw8i16o2i,
        OIhw8i8o = mkldnn_OIhw8i8o,
        OIhw8o16i2o = mkldnn_OIhw8o16i2o,
        OIhw8o8i = mkldnn_OIhw8o8i,
        Odhwi16o = mkldnn_Odhwi16o,
        Odhwi4o = mkldnn_Odhwi4o,
        Odhwi8o = mkldnn_Odhwi8o,
        OIdhw16i16o = mkldnn_OIdhw16i16o,
        OIdhw16o16i = mkldnn_OIdhw16o16i,
        Oidhw16o = mkldnn_Oidhw16o,
        OIdhw4i4o = mkldnn_OIdhw4i4o,
        Oidhw4o = mkldnn_Oidhw4o,
        OIdhw8i16o2i = mkldnn_OIdhw8i16o2i,
        OIdhw8i8o = mkldnn_OIdhw8i8o,
        OIdhw8o8i = mkldnn_OIdhw8o8i,
        gIOw16o16i = mkldnn_gIOw16o16i,
        gOIw16i16o = mkldnn_gOIw16i16o,
        gOIw16o16i = mkldnn_gOIw16o16i,
        gOiw16o = mkldnn_gOiw16o,
        gOIw4i16o4i = mkldnn_gOIw4i16o4i,
        gOIw4i4o = mkldnn_gOIw4i4o,
        gOiw4o = mkldnn_gOiw4o,
        gOIw8i16o2i = mkldnn_gOIw8i16o2i,
        gOIw8i8o = mkldnn_gOIw8i8o,
        gOIw8o16i2o = mkldnn_gOIw8o16i2o,
        gOIw8o8i = mkldnn_gOIw8o8i,
        gOwi16o = mkldnn_gOwi16o,
        gOwi4o = mkldnn_gOwi4o,
        gOwi8o = mkldnn_gOwi8o,
        gIOhw16o16i = mkldnn_gIOhw16o16i,
        gOhwi16o = mkldnn_gOhwi16o,
        gOhwi4o = mkldnn_gOhwi4o,
        gOhwi8o = mkldnn_gOhwi8o,
        Goihw16g = mkldnn_Goihw16g,
        gOIhw16i16o = mkldnn_gOIhw16i16o,
        gOIhw16o16i = mkldnn_gOIhw16o16i,
        gOihw16o = mkldnn_gOihw16o,
        gOIhw2i8o4i = mkldnn_gOIhw2i8o4i,
        gOIhw4i16o4i = mkldnn_gOIhw4i16o4i,
        gOIhw4i4o = mkldnn_gOIhw4i4o,
        gOIhw4o4i = mkldnn_gOIhw4o4i,
        gOihw4o = mkldnn_gOihw4o,
        Goihw8g = mkldnn_Goihw8g,
        gOIhw8i16o2i = mkldnn_gOIhw8i16o2i,
        gOIhw8i8o = mkldnn_gOIhw8i8o,
        gOIhw8o16i2o = mkldnn_gOIhw8o16i2o,
        OIhw4o8i8o4i = mkldnn_OIhw4o8i8o4i,
        OIhw2o8i8o2i = mkldnn_OIhw2o8i8o2i,
        gOIhw4o8i8o4i = mkldnn_gOIhw4o8i8o4i,
        gOIhw2o8i8o2i = mkldnn_gOIhw2o8i8o2i,
        gOIhw8o8i = mkldnn_gOIhw8o8i,
        gIOdhw16i16o = mkldnn_gIOdhw16i16o,
        gOdhwi16o = mkldnn_gOdhwi16o,
        gOdhwi4o = mkldnn_gOdhwi4o,
        gOdhwi8o = mkldnn_gOdhwi8o,
        gOIdhw16i16o = mkldnn_gOIdhw16i16o,
        gOIdhw16o16i = mkldnn_gOIdhw16o16i,
        gOidhw16o = mkldnn_gOidhw16o,
        gOIdhw4i4o = mkldnn_gOIdhw4i4o,
        gOidhw4o = mkldnn_gOidhw4o,
        gOIdhw8i16o2i = mkldnn_gOIdhw8i16o2i,
        gOIdhw8i8o = mkldnn_gOIdhw8i8o,
        gOIdhw8o8i = mkldnn_gOIdhw8o8i,
    };

    /// A memory descriptor.
    struct desc {
        friend struct memory;
        /// The underlying C API data structure.
        mkldnn_memory_desc_t data;

        /// Constructs a zero memory descriptor
        desc(): data() {}

        /// Constructs a memory descriptor.
        ///
        /// @param adims Data dimensions
        /// @param adata_type Data precision/type.
        /// @param aformat Data layout format tag.
        desc(const dims &adims, data_type adata_type,
                format_tag aformat) {
            validate_dims(adims);
            error::wrap_c_api(mkldnn_memory_desc_init_by_tag(&data, (int)adims.size(),
                        adims.size() == 0 ? nullptr : &adims[0],
                        convert_to_c(adata_type), convert_to_c(aformat)),
                    "could not initialize a memory descriptor");
        }

        /// Constructs a memory descriptor by strides.
        ///
        /// @param adims Data dimensions
        /// @param adata_type Data precision/type.
        /// @param astrides The strides for dimensions.
        desc(const dims &adims, data_type adata_type, const dims &astrides) {
            validate_dims(adims);
            error::wrap_c_api(mkldnn_memory_desc_init_by_strides(&data,
                        (int)adims.size(),
                        adims.size() == 0 ? nullptr : &adims[0],
                        convert_to_c(adata_type),
                        astrides.size() == 0 ? nullptr : &astrides[0]),
                    "could not initialize a memory descriptor");
        }

        /// Constructs a memory descriptor from a C API data structure.
        ///
        /// @param adata A C API #mkldnn_memory_desc_t structure.
        desc(const mkldnn_memory_desc_t &adata): data(adata) {}

        /// Constructs a sub-memory descriptor.
        //
        /// @param adims Sizes of a sub-memory
        /// @param offsets Offsets of a sub-memory
        desc submemory_desc(const dims &adims, const dims &offsets) {
            mkldnn_memory_desc_t sub_md;
            error::wrap_c_api(mkldnn_memory_desc_init_submemory(&sub_md,
                        &data, &adims[0], &offsets[0]),
                    "could not initialize a sub-memory");
            return desc(sub_md);
        }

        /// Returns the number of bytes required to allocate the memory
        /// described including the padding area.
        size_t get_size() const { return mkldnn_memory_desc_get_size(&data); }

        /// Returns true if the memory descriptor describes an empty memory
        bool is_zero() const { return data.ndims == 0; }

        bool operator==(const desc &other) const {
            return mkldnn_memory_desc_equal(&data, &other.data) != 0;
        }

        bool operator!=(const desc &other) const { return !operator==(other); }
    };

    memory() = default;

    /// Constructs a memory.
    ///
    /// @param md Memory descriptor.
    /// @param aengine Engine.
    /// @param ahandle handle.
    memory(const desc &md, const engine &aengine, void *ahandle) {
        mkldnn_memory_t result;
        error::wrap_c_api(mkldnn_memory_create(&result, &md.data,
                    aengine.get(), ahandle), "could not create a memory");
        reset(result);
    }

    /// Constructs a memory.
    ///
    /// @param md Memory descriptor.
    /// @param aengine Engine.
    memory(const desc &md, const engine &aengine)
        : memory(md, aengine, MKLDNN_MEMORY_ALLOCATE) {}

    /// Returns the descriptor of the memory.
    desc get_desc() const {
        const mkldnn_memory_desc_t *cdesc;
        error::wrap_c_api(mkldnn_memory_get_memory_desc(get(), &cdesc),
                "could not get memory descriptor from a memory");
        return desc(*cdesc);
    }

    /// Returns the engine of the memory.
    engine get_engine() const {
        mkldnn_engine_t engine_q;
        error::wrap_c_api(mkldnn_memory_get_engine(get(), &engine_q),
                "could not get engine from a memory");
        return engine(engine_q);
    }

    /// Returns a handle of the data contained in the memory.
    ///
    /// On the CPU engine, this is a pointer to the allocated memory.
    void *get_data_handle() const {
        void *handle;
        error::wrap_c_api(mkldnn_memory_get_data_handle(get(), &handle),
                "could not get native handle");
        return handle;
    }

    void set_data_handle(void *handle) const {
        error::wrap_c_api(mkldnn_memory_set_data_handle(get(), handle),
                "could not set native handle");
    }

    /// Maps the data of the memory.
    ///
    /// Mapping allows to read/write directly from/to the memory contents for
    /// engines that do not support direct memory access.
    ///
    /// Mapping is an exclusive operation - a memory object cannot be used in
    /// other operations until this memory object is unmapped.
    /// @tparam T Type of the pointer to be mapped.
    ///
    /// @note Any primitives working with the memory should be completed before
    ///       mapping. Use stream::wait() to synchronize the corresponding
    ///       execution stream.
    ///
    /// @note Map/unmap API is provided mainly for debug/testing purposes and
    ///       its performance may be suboptimal.
    template <typename T = void>
    T *map_data() const {
        void *mapped_ptr;
        error::wrap_c_api(mkldnn_memory_map_data(get(), &mapped_ptr),
                "could not map the data");
        return static_cast<T *>(mapped_ptr);
    }

    /// Unmaps the previously mapped data for the memory.
    ///
    /// Any changes of the mapped data are synchronized back to the memory
    /// after the call is complete. The mapped pointer must be
    /// obtained through a map_data() call.
    ///
    /// @note Map/unmap API is provided mainly for debug/testing purposes and
    ///       its performance may be suboptimal.
    void unmap_data(void *mapped_ptr) const {
        error::wrap_c_api(mkldnn_memory_unmap_data(get(), mapped_ptr),
                "could not unmap the data");
    }

#if MKLDNN_GPU_RUNTIME == MKLDNN_RUNTIME_OCL
    /// Returns the OpenCL memory object associated with the memory.
    cl_mem get_ocl_mem_object() const {
        cl_mem mem_object;
        error::wrap_c_api(mkldnn_memory_get_ocl_mem_object(get(), &mem_object),
                "could not get OpenCL memory object");
        return mem_object;
    }

    /// Sets the OpenCL memory object @p mem_object associated with the memory.
    void set_ocl_mem_object(cl_mem mem_object) {
        error::wrap_c_api(mkldnn_memory_set_ocl_mem_object(get(), mem_object),
                "could not set OpenCL memory object");
    }
#endif

#if MKLDNN_WITH_SYCL
    /// Returns the underlying SYCL buffer object.
    ///
    /// @tparam T Type of the requested buffer.
    /// @tparam ndims Number of dimensions of the requested buffer.
    template <typename T, int ndims = 1>
    cl::sycl::buffer<T, ndims> get_sycl_buffer(size_t *offset = nullptr) const {
        static_assert(ndims == 1, "only 1D buffers supported");

        void *handle_ptr;
        error::wrap_c_api(
                mkldnn_memory_get_data_handle(get(), &handle_ptr),
                "could not get SYCL buffer object");

        // XXX: workaround for ComputeCpp
        // ComputeCpp fails to construct zero-range buffer
        if (!handle_ptr)
            return cl::sycl::buffer<T, ndims>(cl::sycl::range<1>(1));

#if MKLDNN_ENABLE_SYCL_VPTR
        if (offset)
            *offset = get_sycl_offset(handle_ptr);

        auto buf = mkldnn::get_sycl_buffer(handle_ptr);
        auto range = cl::sycl::range<1>(buf.get_size());
        return buf.reinterpret<T, 1>(range);
#else
        auto &untyped_buf = *static_cast<impl::sycl::untyped_sycl_buffer_t *>(
                handle_ptr);
        if (offset)
            *offset = 0;
        return untyped_buf.reinterpret<T, ndims>();
#endif
    }

#if MKLDNN_ENABLE_SYCL_VPTR == 0
    /// Sets the underlying buffer to the given SYCL buffer.
    ///
    /// @tparam T Type of the buffer.
    /// @tparam ndims Number of dimensions of the buffer.
    /// @param buf SYCL buffer.
    template <typename T, int ndims>
    void set_sycl_buffer(cl::sycl::buffer<T, ndims> &buf) {
        auto range = cl::sycl::range<1>(buf.get_size());
        auto buf_u8 = buf.template reinterpret<uint8_t, 1>(range);
        impl::sycl::untyped_sycl_buffer_t untyped_buf(buf_u8);
        error::wrap_c_api(
                mkldnn_memory_set_data_handle(get(), static_cast<void *>(&untyped_buf)),
                "could not set SYCL buffer object");
    }
#endif
#endif

    // Must go away or be private:
    static mkldnn_data_type_t convert_to_c(data_type adata_type) {
        return static_cast<mkldnn_data_type_t>(adata_type);
    }
    static mkldnn_format_tag_t convert_to_c(format_tag aformat) {
        return static_cast<mkldnn_format_tag_t>(aformat);
    }
};

inline bool operator==(mkldnn_data_type_t a, memory::data_type b) {
    return a == memory::convert_to_c(b);
}
inline bool operator!=(mkldnn_data_type_t a, memory::data_type b) {
    return !(a == b);
}
inline bool operator==(memory::data_type a, mkldnn_data_type_t b) {
    return b == a;
}
inline bool operator!=(memory::data_type a, mkldnn_data_type_t b) {
    return !(a == b);
}

inline bool operator==(mkldnn_format_tag_t a, memory::format_tag b) {
    return a == memory::convert_to_c(b);
}
inline bool operator!=(mkldnn_format_tag_t a, memory::format_tag b) {
    return !(a == b);
}
inline bool operator==(memory::format_tag a, mkldnn_format_tag_t b) {
    return b == a;
}
inline bool operator!=(memory::format_tag a, mkldnn_format_tag_t b) {
    return !(a == b);
}

/// @}

/// @addtogroup cpp_api_reorder Reorder
/// A primitive to copy data between memory formats.
///
/// @sa @ref dev_guide_reorder in developer guide
/// @sa @ref c_api_reorder in @ref c_api
/// @{

/// Initializes a reorder primitive using the description of the source
/// (@p src_engine and @p src_md) and destination (@p dst_engine and @p dst_md)
/// memory, and an @p attr attribute.
struct reorder : public primitive {
    struct primitive_desc : public handle<mkldnn_primitive_desc_t> {
        primitive_desc() = default;

        primitive_desc(const engine &src_engine, const memory::desc &src_md,
                const engine &dst_engine, const memory::desc &dst_md,
                const primitive_attr &aattr = primitive_attr()) {
            mkldnn_primitive_desc_t result;
            error::wrap_c_api(mkldnn_reorder_primitive_desc_create(&result,
                        &src_md.data, src_engine.get(),
                        &dst_md.data, dst_engine.get(), aattr.get()),
                    "could not create a reorder primitive descriptor");
            reset(result);
        }

        primitive_desc(const memory &src, const memory &dst,
                const primitive_attr &aattr = primitive_attr()) {
            mkldnn_primitive_desc_t result;
            auto src_md = src.get_desc();
            auto dst_md = dst.get_desc();
            error::wrap_c_api(mkldnn_reorder_primitive_desc_create(&result,
                        &src_md.data, src.get_engine().get(),
                        &dst_md.data, dst.get_engine().get(), aattr.get()),
                    "could not create a reorder primitive descriptor");
            reset(result);
        }

        /// Queries scratchpad memory descriptor.
        ///
        /// @sa @ref dev_guide_attributes_scratchpad
        /// Returns a zero_md if no scratchpad is required.
        memory::desc scratchpad_desc() const {
            const mkldnn_memory_desc_t *cdesc = mkldnn_primitive_desc_query_md(
                    get(), mkldnn::convert_to_c(query::scratchpad_md), 0);
            return memory::desc(*cdesc);
        }

        engine scratchpad_engine() {
            mkldnn_engine_t engine_q;
            error::wrap_c_api(
                mkldnn_primitive_desc_query(get(),
                    mkldnn::convert_to_c(query::scratchpad_engine), 0, &engine_q),
                "could not get scratchpad engine from reorder primitive_desc");

            return engine(engine_q);
        }

        engine get_engine() { return engine::query(*this); }
    };

    reorder() = default;

    reorder(const primitive_desc &pd): primitive(pd.get()) {}

    reorder(const memory &src, const memory &dst):
        primitive(primitive_desc(src, dst).get()) {}

    using primitive::execute;

    void execute(stream astream, memory &src, memory &dst) {
        primitive::execute(astream,
                {{MKLDNN_ARG_FROM, src}, {MKLDNN_ARG_TO, dst}});
    }
};

/// @}

/// @addtogroup cpp_api_concat Concat
/// A primitive to concatenate data by arbitrary dimension.
///
/// @sa @ref dev_guide_concat in developer guide
/// @sa @ref c_api_concat in @ref c_api
/// @{

/// Implements primitive descriptor and primitive for concat.
///
/// Creates an out-of-place primitive descriptor for concatenation of @p n
/// inputs by @p concat_dimension with resulting @p output_desc memory
/// descriptor. @p output_desc can be NULL or specified with the
/// #mkldnn::memory::format_tag::any format kind--in this case, the appropriate memory
/// format would be chosen automatically.
struct concat : public primitive {
    struct primitive_desc : public handle<mkldnn_primitive_desc_t> {
        std::vector<mkldnn_memory_desc_t> cpp_to_c(
                const std::vector<memory::desc> &srcs) {
            std::vector<mkldnn_memory_desc_t> c_api_srcs;
            c_api_srcs.reserve(srcs.size());
            for (const auto &s : srcs) c_api_srcs.push_back(s.data);
            return c_api_srcs;
        }

        primitive_desc() = default;

        primitive_desc(const memory::desc &dst, int concat_dimension,
                const std::vector<memory::desc> &srcs, const engine &aengine,
                const primitive_attr &aattr = primitive_attr()) {
            auto c_api_srcs = cpp_to_c(srcs);

            mkldnn_primitive_desc_t result;
            error::wrap_c_api(
                    mkldnn_concat_primitive_desc_create(&result, &dst.data,
                            (int)c_api_srcs.size(), concat_dimension,
                            &c_api_srcs[0], aattr.get(), aengine.get()),
                    "could not create a concat primitive descriptor");
            reset(result);
        }

        primitive_desc(int concat_dimension,
                const std::vector<memory::desc> &srcs, const engine &aengine,
                const primitive_attr &aattr = primitive_attr()) {
            auto c_api_srcs = cpp_to_c(srcs);

            mkldnn_primitive_desc_t result;
            error::wrap_c_api(
                    mkldnn_concat_primitive_desc_create(&result, nullptr,
                            (int)c_api_srcs.size(), concat_dimension,
                            &c_api_srcs[0], aattr.get(), aengine.get()),
                    "could not create a concat primitive descriptor");
            reset(result);
        }

        /// Queries destination memory descriptor.
        memory::desc dst_desc() const {
            const mkldnn_memory_desc_t *cdesc = mkldnn_primitive_desc_query_md(
                    get(), mkldnn::convert_to_c(query::dst_md), 0);
            return memory::desc(*cdesc);
        }

        /// Queries scratchpad memory descriptor.
        ///
        /// @sa @ref dev_guide_attributes_scratchpad
        /// Returns a zero_md if no scratchpad is required.
        memory::desc scratchpad_desc() const {
            const mkldnn_memory_desc_t *cdesc = mkldnn_primitive_desc_query_md(
                    get(), mkldnn::convert_to_c(query::scratchpad_md), 0);
            return memory::desc(*cdesc);
        }

        engine get_engine() { return engine::query(*this); }
    };

    concat() = default;

    concat(const primitive_desc &pd): primitive(pd.get()) {}
};

/// @}

/// @addtogroup cpp_api_sum Sum
/// A primitive to sum data.
///
/// @sa @ref dev_guide_sum in developer guide
/// @sa @ref c_api_sum in @ref c_api
/// @{

/// Creates an out-of-place sum primitive descriptor for sum of @p n inputs
/// multiplied by the scale with resulting @p output_desc memory descriptor.
/// @p output_desc can be NULL or specified with the
/// #mkldnn::memory::format_tag::any format kind--in this case, the
/// appropriate memory format would be chosen automatically.
struct sum : public primitive {
    struct primitive_desc : public handle<mkldnn_primitive_desc_t> {
        std::vector<mkldnn_memory_desc_t> cpp_to_c(
                const std::vector<memory::desc> &srcs) {
            std::vector<mkldnn_memory_desc_t> c_api_srcs;
            c_api_srcs.reserve(srcs.size());
            for (const auto &s : srcs) c_api_srcs.push_back(s.data);
            return c_api_srcs;
        }

        primitive_desc() = default;

        primitive_desc(const memory::desc &dst,
                const std::vector<float> &scales,
                const std::vector<memory::desc> &srcs, const engine &aengine,
                const primitive_attr &aattr = primitive_attr()) {
            error::wrap_c_api(scales.size() == srcs.size()
                    ? mkldnn_success : mkldnn_invalid_arguments,
                "number of scales not equal to number of srcs");

            auto c_api_srcs = cpp_to_c(srcs);

            mkldnn_primitive_desc_t result;
            error::wrap_c_api(mkldnn_sum_primitive_desc_create(
                    &result, &dst.data, (int)c_api_srcs.size(),
                    &scales[0], &c_api_srcs[0], aattr.get(), aengine.get()),
                "could not create a sum primitive descriptor");
            reset(result);
        }

        primitive_desc(const std::vector<float> &scales,
                const std::vector<memory::desc> &srcs, const engine &aengine,
                const primitive_attr &aattr = primitive_attr()) {
            error::wrap_c_api(scales.size() == srcs.size()
                    ? mkldnn_success : mkldnn_invalid_arguments,
                "number of scales not equal to number of srcs");

            auto c_api_srcs = cpp_to_c(srcs);
            mkldnn_primitive_desc_t result;
            error::wrap_c_api(mkldnn_sum_primitive_desc_create(&result,
                        nullptr, (int)c_api_srcs.size(), &scales[0],
                        &c_api_srcs[0], aattr.get(), aengine.get()),
                    "could not create a sum primitive descriptor");
            reset(result);
        }

        /// Queries destination memory descriptor.
        memory::desc dst_desc() const {
            const mkldnn_memory_desc_t *cdesc = mkldnn_primitive_desc_query_md(
                    get(), mkldnn::convert_to_c(query::dst_md), 0);
            return memory::desc(*cdesc);
        }

        /// Queries scratchpad memory descriptor.
        ///
        /// @sa @ref dev_guide_attributes_scratchpad
        /// Returns a zero_md if no scratchpad is required.
        memory::desc scratchpad_desc() const {
            const mkldnn_memory_desc_t *cdesc = mkldnn_primitive_desc_query_md(
                    get(), mkldnn::convert_to_c(query::scratchpad_md), 0);
            return memory::desc(*cdesc);
        }

        engine get_engine() { return engine::query(*this); }
    };

    sum() = default;

    sum(const primitive_desc &pd): primitive(pd.get()) {}
};

/// @}

/// @}

/// @addtogroup cpp_api_primitives Primitives
/// @{

/// @addtogroup cpp_api_primitive_descriptors Primitive descriptors
/// @{

/// A base class for all primitive descriptors.
struct primitive_desc : public handle<mkldnn_primitive_desc_t> {
    primitive_desc() = default;

    /// Creates a primitive descriptor from given @p op_desc, @p attr, @p
    /// engine, and optionally a hint primitive descriptor from forward
    /// propagation.
    primitive_desc(const_mkldnn_op_desc_t desc, const primitive_attr *attr,
            const engine &e, const_mkldnn_primitive_desc_t hint_fwd_pd) {
        mkldnn_primitive_desc_iterator_t iterator = nullptr;
        mkldnn_status_t status = mkldnn_primitive_desc_iterator_create(
                &iterator, desc, attr ? attr->get() : nullptr, e.get(),
                hint_fwd_pd);
        error::wrap_c_api(status,
                "could not create a primitive descriptor iterator");
        pd_iterator.reset(iterator);
        fetch_impl();
    }

    engine get_engine() { return engine::query(*this); }

    primitive_attr get_primitive_attr() const {
        const_mkldnn_primitive_attr_t const_cattr;
        error::wrap_c_api(mkldnn_primitive_desc_get_attr(get(), &const_cattr),
                "could not get attributes");
        mkldnn_primitive_attr_t cattr;
        error::wrap_c_api(mkldnn_primitive_attr_clone(&cattr, const_cattr),
                "could not clone attributes");

        primitive_attr attr;
        attr.reset(cattr);
        return attr;
    }

    /// Returns implementation name
    const char *impl_info_str() const {
        const char *res;
        error::wrap_c_api(mkldnn_primitive_desc_query(get(),
                    mkldnn_query_impl_info_str, 0, &res),
                "could not query implementation info string");
        return res;
    }

    /// Queries the memory::dim value (same as int64_t)
    memory::dim query_s64(query q) const {
        memory::dim res;
        mkldnn_status_t status = mkldnn_primitive_desc_query(get(),
                mkldnn::convert_to_c(q), 0, &res);
        return status == mkldnn_success ? res : 0;
    }

    /// Advances the next implementation for the given op descriptor.
    ///
    /// Returns:
    /// - @c true on success
    /// - @c false if the last implementation reached, and
    ///   the primitive descriptor itself is kept unchanged
    bool next_impl() {
        mkldnn_status_t status = mkldnn_primitive_desc_iterator_next(
                pd_iterator.get());
        if (status == mkldnn_iterator_ends) return false;
        error::wrap_c_api(status, "primitive descriptor iterator next failed");

        fetch_impl();
        return true;
    }

    /// Queries and returns requested memory descriptor.
    memory::desc query_md(query what, int idx = 0) const {
        std::vector<query> valid_q{ query::src_md, query::diff_src_md,
            query::weights_md, query::diff_weights_md, query::dst_md,
            query::diff_dst_md, query::workspace_md, query::scratchpad_md };
        if (!std::any_of(valid_q.cbegin(), valid_q.cend(),
                    [=](query q) { return what == q; }))
            throw error(mkldnn_invalid_arguments, "invalid memory query");

        const mkldnn_memory_desc_t *cdesc = mkldnn_primitive_desc_query_md(
                get(), mkldnn::convert_to_c(what), idx);
        return memory::desc(*cdesc);
    }

    /// Queries scratchpad memory descriptor.
    ///
    /// @sa @ref dev_guide_attributes_scratchpad
    /// Returns a zero_md if no scratchpad is required.
    memory::desc scratchpad_desc() const {
        return query_md(query::scratchpad_md, 0);
    }

  private:
    handle<mkldnn_primitive_desc_iterator_t> pd_iterator;
    void fetch_impl() {
        mkldnn_primitive_desc_t pd = mkldnn_primitive_desc_iterator_fetch(
                pd_iterator.get());
        error::wrap_c_api(pd != nullptr ? mkldnn_success : mkldnn_runtime_error,
                "could not fetch a primitive descriptor from the iterator");
        reset(pd);
    }
};

/// @}

/// @addtogroup cpp_api_convolution Convolution
/// Computes a forward propagation, backward propagation, or weight update
/// for convolution operation with bias on a batch of multi-dimensional tensors.
///
/// @sa @ref dev_guide_convolution in developer guide
/// @sa @ref c_api_convolution in @ref c_api
/// @{

/// Convolution forward propagation.
///
/// Implements descriptor, primitive descriptor, and primitive
/// for the convolution forward propagation.
struct convolution_forward: public primitive {

    /// Descriptor for convolution forward propagation.
    struct desc {
        mkldnn_convolution_desc_t data;

        /// Initializes a descriptor for convolution forward propagation without
        /// bias using @p aprop_kind (possible values are
        /// #mkldnn::forward_training and #mkldnn::forward_inference),
        /// @p aalgorithm, memory descriptors, @p strides, @p padding_l, and
        /// @p padding_r.
        ///
        /// @note Memory descriptors are allowed to be initialized with
        ///       #mkldnn::memory::format_tag::any value of @p format_kind.
        desc(prop_kind aprop_kind, algorithm aalgorithm,
                const memory::desc &src_desc,
                const memory::desc &weights_desc,
                const memory::desc &bias_desc,
                const memory::desc &dst_desc,
                const memory::dims &strides,
                const memory::dims &padding_l,
                const memory::dims &padding_r) {
            memory::validate_dims(strides);
            memory::validate_dims(padding_l);
            memory::validate_dims(padding_r);
            error::wrap_c_api(mkldnn_convolution_forward_desc_init(&data,
                        mkldnn::convert_to_c(aprop_kind), convert_to_c(aalgorithm),
                        &src_desc.data, &weights_desc.data, &bias_desc.data,
                        &dst_desc.data, &strides[0], &padding_l[0],
                        &padding_r[0]),
                    "could not create a convolution forward descriptor");
        }

        /// Initializes a descriptor for convolution forward propagation with
        /// bias using @p prop_kind (possible values are
        /// #mkldnn::forward_training and #mkldnn::forward_inference), @p
        /// aalgorithm, memory descriptors, @p strides, @p padding_l, and @p
        /// padding_r.
        ///
        /// @note Memory descriptors are allowed to be initialized with
        ///       #mkldnn::memory::format_tag::any value of @p format_kind.
        desc(prop_kind aprop_kind, algorithm aalgorithm,
                const memory::desc &src_desc,
                const memory::desc &weights_desc,
                const memory::desc &dst_desc,
                const memory::dims &strides,
                const memory::dims &padding_l,
                const memory::dims &padding_r) {
            memory::validate_dims(strides);
            memory::validate_dims(padding_l);
            memory::validate_dims(padding_r);
            error::wrap_c_api(mkldnn_convolution_forward_desc_init(&data,
                        mkldnn::convert_to_c(aprop_kind), convert_to_c(aalgorithm),
                        &src_desc.data, &weights_desc.data, nullptr,
                        &dst_desc.data, &strides[0], &padding_l[0],
                        &padding_r[0]),
                    "could not create a convolution forward descriptor");
        }

        /// Initializes a descriptor for dilated convolution forward propagation
        /// without bias using @p prop_kind (possible values are
        /// #mkldnn::forward_training and #mkldnn::forward_inference),
        /// @p aalgorithm, memory descriptors, @p strides, @p dilates,
        /// @p padding_l, and @p padding_r.
        ///
        /// @note Memory descriptors are allowed to be initialized with
        ///       #mkldnn::memory::format_tag::any value of @p format_kind.
        desc(prop_kind aprop_kind, algorithm aalgorithm,
                const memory::desc &src_desc,
                const memory::desc &weights_desc,
                const memory::desc &bias_desc,
                const memory::desc &dst_desc,
                const memory::dims &strides,
                const memory::dims &dilates,
                const memory::dims &padding_l,
                const memory::dims &padding_r) {
            memory::validate_dims(strides);
            memory::validate_dims(dilates);
            memory::validate_dims(padding_l);
            memory::validate_dims(padding_r);
            error::wrap_c_api(
                mkldnn_dilated_convolution_forward_desc_init(&data,
                    mkldnn::convert_to_c(aprop_kind), convert_to_c(aalgorithm),
                        &src_desc.data, &weights_desc.data, &bias_desc.data,
                        &dst_desc.data, &strides[0], &dilates[0],
                        &padding_l[0], &padding_r[0]),
                    "could not create a dilated convolution forward descriptor");
        }

        /// Initializes a descriptor for dilated convolution forward propagation
        /// with bias using @p prop_kind (possible values are
        /// #mkldnn::forward_training and #mkldnn::forward_inference),
        /// @p aalgorithm, memory descriptors, @p strides, @p dilates,
        /// @p padding_l, and @p padding_r.
        ///
        /// @note Memory descriptors are allowed to be initialized with
        ///       #mkldnn::memory::format_tag::any value of @p format_kind.
        desc(prop_kind aprop_kind, algorithm aalgorithm,
                const memory::desc &src_desc,
                const memory::desc &weights_desc,
                const memory::desc &dst_desc,
                const memory::dims &strides,
                const memory::dims &dilates,
                const memory::dims &padding_l,
                const memory::dims &padding_r) {
            memory::validate_dims(strides);
            memory::validate_dims(dilates);
            memory::validate_dims(padding_l);
            memory::validate_dims(padding_r);
            error::wrap_c_api(
                mkldnn_dilated_convolution_forward_desc_init(&data,
                    mkldnn::convert_to_c(aprop_kind), convert_to_c(aalgorithm),
                        &src_desc.data, &weights_desc.data, nullptr,
                        &dst_desc.data, &strides[0], &dilates[0],
                        &padding_l[0], &padding_r[0]),
                    "could not create a dilated convolution forward descriptor");
        }
    };

    /// Primitive descriptor for convolution forward propagation.
    struct primitive_desc : public mkldnn::primitive_desc {
        primitive_desc() = default;

        /// Initializes a primitive descriptor for convolution forward
        /// propagation.
        primitive_desc(const desc &desc, const engine &e)
            : mkldnn::primitive_desc(&desc.data, nullptr, e, nullptr) {}

        /// Initializes a primitive descriptor for convolution forward
        /// propagation with attributes defined by @p attr.
        primitive_desc(const desc &desc, const primitive_attr &attr, const engine &e)
            : mkldnn::primitive_desc(&desc.data, &attr, e, nullptr) {}

        /// Queries source memory descriptor.
        memory::desc src_desc() const {
            return query_md(query::src_md, 0);
        }

        /// Queries weights memory descriptor.
        memory::desc weights_desc() const {
            return query_md(query::weights_md, 0);
        }

        /// Queries bias memory descriptor.
        ///
        /// Returns a zero_md if no bias was specified at op_desc
        /// creation time.
        memory::desc bias_desc() const {
            return query_md(query::weights_md, 1);
        }

        /// Queries destination memory descriptor.
        memory::desc dst_desc() const {
            return query_md(query::dst_md, 0);
        }
    };

    convolution_forward() = default;

    /// Creates a convolution forward propagation primitive from the
    /// corresponding primitive descriptor.
    convolution_forward(const primitive_desc &pd): primitive(pd) {}
};

/// Convolution backward propagation.
///
/// Implements descriptor, primitive descriptor, and primitive for the
/// convolution backward propagation.
struct convolution_backward_data : public primitive {

    /// Descriptor for convolution backward propagation.
    struct desc {
        mkldnn_convolution_desc_t data;

        /// Initializes a descriptor for convolution backward propagation
        /// using @p aalgorithm, memory descriptors, @p strides, @p
        /// padding_l, and @p padding_r.
        ///
        /// @note Memory descriptors are allowed to be initialized with
        ///       #mkldnn::memory::format_tag::any value of @p format_kind.
        desc(algorithm aalgorithm,
                const memory::desc &diff_src_desc,
                const memory::desc &weights_desc,
                const memory::desc &diff_dst_desc,
                const memory::dims &strides,
                const memory::dims &padding_l,
                const memory::dims &padding_r) {
            memory::validate_dims(strides);
            memory::validate_dims(padding_l);
            memory::validate_dims(padding_r);
            error::wrap_c_api(mkldnn_convolution_backward_data_desc_init(
                        &data, convert_to_c(aalgorithm), &diff_src_desc.data,
                        &weights_desc.data, &diff_dst_desc.data,
                        &strides[0], &padding_l[0], &padding_r[0]),
                    "could not create a convolution backward data descriptor");
        }

        /// Initializes a descriptor for dilated convolution backward
        /// propagation using @p aalgorithm, memory descriptors, @p strides, @p
        /// padding_l, and @p padding_r.
        ///
        /// @note Memory descriptors are allowed to be initialized with
        ///       #mkldnn::memory::format_tag::any value of @p format_kind.
        desc(algorithm aalgorithm,
                const memory::desc &diff_src_desc,
                const memory::desc &weights_desc,
                const memory::desc &diff_dst_desc,
                const memory::dims &strides,
                const memory::dims &dilates,
                const memory::dims &padding_l,
                const memory::dims &padding_r) {
            memory::validate_dims(strides);
            memory::validate_dims(dilates);
            memory::validate_dims(padding_l);
            memory::validate_dims(padding_r);
            error::wrap_c_api(
                mkldnn_dilated_convolution_backward_data_desc_init(
                    &data, convert_to_c(aalgorithm), &diff_src_desc.data,
                    &weights_desc.data, &diff_dst_desc.data,
                    &strides[0], &dilates[0], &padding_l[0], &padding_r[0]),
                    "could not create a convolution backward data descriptor");
        }
    };

    /// Primitive descriptor for convolution backward propagation.
    struct primitive_desc : public mkldnn::primitive_desc {
        primitive_desc() = default;

        /// Initializes primitive descriptor for convolution backward
        /// propagation.
        primitive_desc(const desc &desc, const engine &e,
                const convolution_forward::primitive_desc &hint_fwd_pd)
            : mkldnn::primitive_desc(&desc.data, nullptr, e, hint_fwd_pd.get()) {}

        /// Initializes primitive descriptor for convolution backward
        /// propagation with attributes defined by @p attr.
        primitive_desc(const desc &desc, const primitive_attr &attr, const engine &e,
                const convolution_forward::primitive_desc &hint_fwd_pd)
            : mkldnn::primitive_desc(&desc.data, &attr, e, hint_fwd_pd.get()) {}

        /// Queries diff source gradient memory descriptor.
        memory::desc diff_src_desc() const {
            return query_md(query::diff_src_md, 0);
        }

        /// Queries weights memory descriptor.
        memory::desc weights_desc() const {
            return query_md(query::weights_md, 0);
        }

        /// Queries diff destination memory descriptor.
        memory::desc diff_dst_desc() const {
            return query_md(query::diff_dst_md, 0);
        }
    };

    convolution_backward_data() = default;

    /// Creates a convolution backward propagation primitive from the
    /// corresponding primitive descriptor.
    convolution_backward_data(const primitive_desc &pd): primitive(pd) {}
};

/// Convolution weight update.
///
/// Implements descriptor, primitive descriptor, and primitive for the
/// convolution weight update.
struct convolution_backward_weights : public primitive {

    /// Descriptor for convolution weight update.
    struct desc {
        mkldnn_convolution_desc_t data;

        /// Initializes a descriptor for convolution weight update with bias
        /// using @p aalgorithm, memory descriptors, @p strides, @p padding_l,
        /// and @p padding_r.
        ///
        /// @note Memory descriptors are allowed to be initialized with
        ///       #mkldnn::memory::format_tag::any value of @p format_kind.
        desc(algorithm aalgorithm,
                const memory::desc &src_desc,
                const memory::desc &diff_weights_desc,
                const memory::desc &diff_bias_desc,
                const memory::desc &diff_dst_desc,
                const memory::dims &strides,
                const memory::dims &padding_l,
                const memory::dims &padding_r) {
            memory::validate_dims(strides);
            memory::validate_dims(padding_l);
            memory::validate_dims(padding_r);
            error::wrap_c_api(mkldnn_convolution_backward_weights_desc_init(
                        &data, convert_to_c(aalgorithm), &src_desc.data,
                        &diff_weights_desc.data, &diff_bias_desc.data,
                        &diff_dst_desc.data,
                        &strides[0], &padding_l[0], &padding_r[0]),
                    "could not create a convolution backward weights descriptor");
        }

        /// Initializes a descriptor for convolution weight update without
        /// bias using @p aalgorithm, memory descriptors, @p strides, @p
        /// padding_l, and @p padding_r.
        ///
        /// @note Memory descriptors are allowed to be initialized with
        ///       #mkldnn::memory::format_tag::any value of @p format_kind.
        desc(algorithm aalgorithm,
                const memory::desc &src_desc,
                const memory::desc &diff_weights_desc,
                const memory::desc &diff_dst_desc,
                const memory::dims &strides,
                const memory::dims &padding_l,
                const memory::dims &padding_r) {
            memory::validate_dims(strides);
            memory::validate_dims(padding_l);
            memory::validate_dims(padding_r);
            error::wrap_c_api(mkldnn_convolution_backward_weights_desc_init(
                        &data, convert_to_c(aalgorithm), &src_desc.data,
                        &diff_weights_desc.data, nullptr, &diff_dst_desc.data,
                        &strides[0], &padding_l[0], &padding_r[0]),
                    "could not create a convolution backward weights descriptor");
        }

        /// Initializes a descriptor for dilated convolution weight update
        /// with bias using @p aalgorithm, memory descriptors, @p strides,
        /// @p dilates @p padding_l, and @p padding_r.
        ///
        /// @note Memory descriptors are allowed to be initialized with
        ///       #mkldnn::memory::format_tag::any value of @p format_kind.
        desc(algorithm aalgorithm,
                const memory::desc &src_desc,
                const memory::desc &diff_weights_desc,
                const memory::desc &diff_bias_desc,
                const memory::desc &diff_dst_desc,
                const memory::dims &strides,
                const memory::dims &dilates,
                const memory::dims &padding_l,
                const memory::dims &padding_r) {
            memory::validate_dims(strides);
            memory::validate_dims(dilates);
            memory::validate_dims(padding_l);
            memory::validate_dims(padding_r);
            error::wrap_c_api(mkldnn_dilated_convolution_backward_weights_desc_init(
                        &data, convert_to_c(aalgorithm), &src_desc.data,
                        &diff_weights_desc.data, &diff_bias_desc.data,
                        &diff_dst_desc.data,
                        &strides[0], &dilates[0], &padding_l[0], &padding_r[0]),
                    "could not create a convolution backward weights descriptor");
        }

        /// Initializes a descriptor for dilated convolution weight update
        /// without bias using @p aalgorithm, memory descriptors, @p strides,
        /// @p dilates @p padding_l, and @p padding_r.
        ///
        /// @note Memory descriptors are allowed to be initialized with
        ///       #mkldnn::memory::format_tag::any value of @p format_kind.
        desc(algorithm aalgorithm,
                const memory::desc &src_desc,
                const memory::desc &diff_weights_desc,
                const memory::desc &diff_dst_desc,
                const memory::dims &strides,
                const memory::dims &dilates,
                const memory::dims &padding_l,
                const memory::dims &padding_r) {
            memory::validate_dims(strides);
            memory::validate_dims(dilates);
            memory::validate_dims(padding_l);
            memory::validate_dims(padding_r);
            error::wrap_c_api(mkldnn_dilated_convolution_backward_weights_desc_init(
                        &data, convert_to_c(aalgorithm), &src_desc.data,
                        &diff_weights_desc.data, nullptr, &diff_dst_desc.data,
                        &strides[0], &dilates[0],  &padding_l[0],
                        &padding_r[0]),
                    "could not create a convolution backward weights descriptor");
        }

    };

    /// Primitive descriptor for convolution weight update.
    struct primitive_desc : public mkldnn::primitive_desc {
        primitive_desc() = default;

        /// Initializes a primitive descriptor for convolution weight update.
        primitive_desc(const desc &desc, const engine &e,
                const convolution_forward::primitive_desc &hint_fwd_pd)
            : mkldnn::primitive_desc(&desc.data, nullptr, e, hint_fwd_pd.get()) {}

        /// Initializes a primitive descriptor for convolution weight update
        /// with attributes defined by @p attr.
        primitive_desc(const desc &desc, const primitive_attr &attr, const engine &e,
                const convolution_forward::primitive_desc &hint_fwd_pd)
            : mkldnn::primitive_desc(&desc.data, &attr, e, hint_fwd_pd.get()) {}

        /// Queries source memory descriptor.
        memory::desc src_desc() const {
            return query_md(query::src_md, 0);
        }

        /// Queries diff weights memory descriptor.
        memory::desc diff_weights_desc() const {
            return query_md(query::diff_weights_md, 0);
        }

        /// Queries diff bias memory descriptor.
        memory::desc diff_bias_desc() const {
            return query_md(query::diff_weights_md, 1);
        }

        /// Queries diff destination memory descriptor.
        memory::desc diff_dst_desc() const {
            return query_md(query::diff_dst_md, 0);
        }
    };

    convolution_backward_weights() = default;

    /// Creates convolution weight update primitive from corresponding
    /// primitive descriptor.
    convolution_backward_weights(const primitive_desc &pd): primitive(pd) {}
};

/// @}
//
/// @addtogroup cpp_api_deconvolution Deconvolution
/// A primitive to compute deconvolution using different algorithms.
///
/// @sa @ref c_api_deconvolution in @ref c_api
/// @{

/// Deconvolution forward propagation.
///
/// Implements descriptor, primitive descriptor, and primitive
/// for the deconvolution forward propagation.
struct deconvolution_forward: public primitive {

    /// Descriptor for convolution forward propagation.
    struct desc {
        mkldnn_deconvolution_desc_t data;

        /// Initializes a descriptor for deconvolution forward propagation
        /// with bias using @p prop_kind (possible values are
        /// #mkldnn::forward_training and #mkldnn::forward_inference), @p
        /// aalgorithm, memory descriptors, @p strides, @p padding_l, and @p
        /// padding_r.
        ///
        /// @note Memory descriptors are allowed to be initialized with
        ///       #mkldnn::memory::format_tag::any value of @p format_kind.
        desc(prop_kind aprop_kind, algorithm aalgorithm,
                const memory::desc &src_desc,
                const memory::desc &weights_desc,
                const memory::desc &bias_desc,
                const memory::desc &dst_desc,
                const memory::dims &strides,
                const memory::dims &padding_l,
                const memory::dims &padding_r) {
            memory::validate_dims(strides);
            memory::validate_dims(padding_l);
            memory::validate_dims(padding_r);
            error::wrap_c_api(mkldnn_deconvolution_forward_desc_init(&data,
                        mkldnn::convert_to_c(aprop_kind), convert_to_c(aalgorithm),
                        &src_desc.data, &weights_desc.data, &bias_desc.data,
                        &dst_desc.data, &strides[0], &padding_l[0],
                        &padding_r[0]),
                    "could not create a deconvolution forward descriptor");
        }

        /// Initializes a descriptor for deconvolution forward propagation
        /// without bias using @p prop_kind (possible values are
        /// #mkldnn::forward_training and #mkldnn::forward_inference), @p
        /// aalgorithm, memory descriptors, @p strides, @p padding_l, and @p
        /// padding_r.
        ///
        /// @note Memory descriptors are allowed to be initialized with
        ///       #mkldnn::memory::format_tag::any value of @p format_kind.
        desc(prop_kind aprop_kind, algorithm aalgorithm,
                const memory::desc &src_desc,
                const memory::desc &weights_desc,
                const memory::desc &dst_desc,
                const memory::dims &strides,
                const memory::dims &padding_l,
                const memory::dims &padding_r) {
            memory::validate_dims(strides);
            memory::validate_dims(padding_l);
            memory::validate_dims(padding_r);
            error::wrap_c_api(mkldnn_deconvolution_forward_desc_init(&data,
                        mkldnn::convert_to_c(aprop_kind), convert_to_c(aalgorithm),
                        &src_desc.data, &weights_desc.data, nullptr,
                        &dst_desc.data, &strides[0], &padding_l[0],
                        &padding_r[0]),
                    "could not create a deconvolution forward descriptor");
        }

        /// Initializes a descriptor for dilated deconvolution forward
        /// propagation with bias using @p aprop_kind (possible values are
        /// #mkldnn::forward_training and #mkldnn::forward_inference), @p
        /// aalgorithm memory descriptors, @p strides, @p dilates, @p
        /// padding_l, and @p padding_r.
        ///
        /// @note Memory descriptors are allowed to be initialized with
        ///       #mkldnn::memory::format_tag::any value of @p format_kind.
        desc(prop_kind aprop_kind, algorithm aalgorithm,
                const memory::desc &src_desc,
                const memory::desc &weights_desc,
                const memory::desc &bias_desc,
                const memory::desc &dst_desc,
                const memory::dims &strides,
                const memory::dims &dilates,
                const memory::dims &padding_l,
                const memory::dims &padding_r) {
            memory::validate_dims(strides);
            memory::validate_dims(dilates);
            memory::validate_dims(padding_l);
            memory::validate_dims(padding_r);
            error::wrap_c_api(mkldnn_dilated_deconvolution_forward_desc_init(&data,
                        mkldnn::convert_to_c(aprop_kind), convert_to_c(aalgorithm),
                        &src_desc.data, &weights_desc.data, &bias_desc.data,
                        &dst_desc.data, &strides[0], &dilates[0], &padding_l[0],
                        &padding_r[0]),
                    "could not create a dilated deconvolution forward descriptor");
        }

        /// Initializes a descriptor for dilated deconvolution forward
        /// propagation without bias using @p aprop_kind (possible values are
        /// #mkldnn::forward_training and #mkldnn::forward_inference), @p
        /// aalgorithm, memory descriptors, @p strides, @p dilates, @p
        /// padding_l, and @p padding_r.
        ///
        /// @note Memory descriptors are allowed to be initialized with
        ///       #mkldnn::memory::format_tag::any value of @p format_kind.
        desc(prop_kind aprop_kind, algorithm aalgorithm,
                const memory::desc &src_desc,
                const memory::desc &weights_desc,
                const memory::desc &dst_desc,
                const memory::dims &strides,
                const memory::dims &dilates,
                const memory::dims &padding_l,
                const memory::dims &padding_r) {
            memory::validate_dims(strides);
            memory::validate_dims(dilates);
            memory::validate_dims(padding_l);
            memory::validate_dims(padding_r);
            error::wrap_c_api(mkldnn_dilated_deconvolution_forward_desc_init(&data,
                        mkldnn::convert_to_c(aprop_kind), convert_to_c(aalgorithm),
                        &src_desc.data, &weights_desc.data, nullptr,
                        &dst_desc.data, &strides[0], &dilates[0], &padding_l[0],
                        &padding_r[0]),
                    "could not create a dilated deconvolution forward descriptor");
        }
    };

     /// Primitive descriptor for deconvolution forward propagation.
    struct primitive_desc : public mkldnn::primitive_desc {
        primitive_desc() = default;

        /// Initializes a primitive descriptor for deconvolution forward
        /// propagation.
        primitive_desc(const desc &desc, const engine &e)
            : mkldnn::primitive_desc(&desc.data, nullptr, e, nullptr) {}

        /// Initializes primitive descriptor for deconvolution forward
        /// propagation with attributes defined by @p attr.
        primitive_desc(const desc &desc, const primitive_attr &attr, const engine &e)
            : mkldnn::primitive_desc(&desc.data, &attr, e, nullptr) {}

        /// Queries source memory descriptor.
        memory::desc src_desc() const {
            return query_md(query::src_md, 0);
        }

        /// Queries weights memory descriptor.
        memory::desc weights_desc() const {
            return query_md(query::weights_md, 0);
        }

        /// Queries bias memory descriptor.
        ///
        /// Returns a zero_md if no bias was specified at op_desc
        /// creation time.
        memory::desc bias_desc() const {
            return query_md(query::weights_md, 1);
        }

        /// Queries destination memory descriptor.
        memory::desc dst_desc() const {
            return query_md(query::dst_md, 0);
        }
    };

    deconvolution_forward() = default;

    /// Creates a deconvolution forward propagation primitive from the
    /// corresponding primitive descriptor.
    deconvolution_forward(const primitive_desc &pd): primitive(pd) {}
};

/// Deconvolution backward propagation.
///
/// Implements descriptor, primitive descriptor, and primitive for the
/// deconvolution backward propagation.
struct deconvolution_backward_data : public primitive {

    /// Descriptor for deconvolution backward propagation.
    struct desc {
        mkldnn_deconvolution_desc_t data;

        /// Initializes a descriptor for deconvolution backward propagation
        /// using @p aalgorithm, memory descriptors, @p strides, @p
        /// padding_l, and @p padding_r.
        ///
        /// @note Memory descriptors are allowed to be initialized with
        ///       #mkldnn::memory::format_tag::any value of @p format_kind.
        desc(algorithm aalgorithm,
                const memory::desc &diff_src_desc,
                const memory::desc &weights_desc,
                const memory::desc &diff_dst_desc,
                const memory::dims &strides,
                const memory::dims &padding_l,
                const memory::dims &padding_r) {
            memory::validate_dims(strides);
            memory::validate_dims(padding_l);
            memory::validate_dims(padding_r);
            error::wrap_c_api(mkldnn_deconvolution_backward_data_desc_init(
                        &data, convert_to_c(aalgorithm), &diff_src_desc.data,
                        &weights_desc.data, &diff_dst_desc.data,
                        &strides[0], &padding_l[0], &padding_r[0]),
                    "could not create a deconvolution backward data descriptor");
        }

        /// Initializes descriptor for dilated deconvolution backward propagation
        /// using @p aalgorithm, memory descriptors, @p strides, @p
        /// padding_l, and @p padding_r.
        ///
        /// @note Memory descriptors are allowed to be initialized with
        ///       #mkldnn::memory::format_tag::any value of @p format_kind.
        desc(algorithm aalgorithm,
                const memory::desc &diff_src_desc,
                const memory::desc &weights_desc,
                const memory::desc &diff_dst_desc,
                const memory::dims &strides,
                const memory::dims &dilates,
                const memory::dims &padding_l,
                const memory::dims &padding_r) {
            memory::validate_dims(strides);
            memory::validate_dims(dilates);
            memory::validate_dims(padding_l);
            memory::validate_dims(padding_r);
            error::wrap_c_api(mkldnn_dilated_deconvolution_backward_data_desc_init(
                        &data, convert_to_c(aalgorithm), &diff_src_desc.data,
                        &weights_desc.data, &diff_dst_desc.data,
                        &strides[0], &dilates[0], &padding_l[0], &padding_r[0]),
                    "could not create a dilated deconvolution backward data descriptor");
        }
    };

    /// Primitive descriptor for deconvolution backward propagation.
    struct primitive_desc : public mkldnn::primitive_desc {
        primitive_desc() = default;

        /// Initializes a primitive descriptor for deconvolution backward
        /// propagation.
        primitive_desc(const desc &desc, const engine &e,
                const deconvolution_forward::primitive_desc &hint_fwd_pd)
            : mkldnn::primitive_desc(&desc.data, nullptr, e, hint_fwd_pd.get()) {}

        /// Initializes a primitive descriptor for deconvolution backward
        /// propagation with attributes defined by @p attr.
        primitive_desc(const desc &desc, const primitive_attr &attr, const engine &e,
                const deconvolution_forward::primitive_desc &hint_fwd_pd)
            : mkldnn::primitive_desc(&desc.data, &attr, e, hint_fwd_pd.get()) {}

        /// Queries diff source gradient memory descriptor.
        memory::desc diff_src_desc() const {
            return query_md(query::diff_src_md, 0);
        }

        /// Queries weights memory descriptor.
        memory::desc weights_desc() const {
            return query_md(query::weights_md, 0);
        }

        /// Queries diff destination memory descriptor.
        memory::desc diff_dst_desc() const {
            return query_md(query::diff_dst_md, 0);
        }
    };

    deconvolution_backward_data() = default;

    /// Creates a deconvolution backward propagation primitive from the
    /// corresponding primitive descriptor.
    deconvolution_backward_data(const primitive_desc &pd): primitive(pd) {}
};

/// Deconvolution weight update.
///
/// Implements descriptor, primitive descriptor, and primitive
/// for the deconvolution weight update.
struct deconvolution_backward_weights : public primitive {

     /// Descriptor for deconvolution weight update.
    struct desc {
        mkldnn_deconvolution_desc_t data;

        /// Initializes a descriptor for deconvolution weight update with bias
        /// using @p aalgorithm, memory descriptors, @p strides, @p padding_l,
        /// and @p padding_r.
        ///
        /// @note Memory descriptors are allowed to be initialized with
        ///       #mkldnn::memory::format_tag::any value of @p format_kind.
        desc(algorithm aalgorithm,
                const memory::desc &src_desc,
                const memory::desc &diff_weights_desc,
                const memory::desc &diff_bias_desc,
                const memory::desc &diff_dst_desc,
                const memory::dims &strides,
                const memory::dims &padding_l,
                const memory::dims &padding_r) {
            memory::validate_dims(strides);
            memory::validate_dims(padding_l);
            memory::validate_dims(padding_r);
            error::wrap_c_api(mkldnn_deconvolution_backward_weights_desc_init(
                        &data, convert_to_c(aalgorithm), &src_desc.data,
                        &diff_weights_desc.data, &diff_bias_desc.data,
                        &diff_dst_desc.data,
                        &strides[0], &padding_l[0], &padding_r[0]),
                    "could not create a deconvolution backward weights descriptor");
        }

        /// Initializes a descriptor for deconvolution weight update without
        /// bias using @p aalgorithm, memory descriptors, @p strides, @p
        /// padding_l, and @p padding_r.
        ///
        /// @note Memory descriptors are allowed to be initialized with
        ///       #mkldnn::memory::format_tag::any value of @p format_kind.
        desc(algorithm aalgorithm,
                const memory::desc &src_desc,
                const memory::desc &diff_weights_desc,
                const memory::desc &diff_dst_desc,
                const memory::dims &strides,
                const memory::dims &padding_l,
                const memory::dims &padding_r) {
            memory::validate_dims(strides);
            memory::validate_dims(padding_l);
            memory::validate_dims(padding_r);
            error::wrap_c_api(mkldnn_deconvolution_backward_weights_desc_init(
                        &data, convert_to_c(aalgorithm), &src_desc.data,
                        &diff_weights_desc.data, nullptr, &diff_dst_desc.data,
                        &strides[0], &padding_l[0], &padding_r[0]),
                    "could not create a deconvolution backward weights descriptor");
        }

        /// Initializes a descriptor for dilated deconvolution weight update
        /// with bias using @p aalgorithm, memory descriptors, @p strides, @p
        /// dilates @p padding_l, and @p padding_r.
        ///
        /// @note Memory descriptors are allowed to be initialized with
        ///       #mkldnn::memory::format_tag::any value of @p format_kind.
        desc(algorithm aalgorithm,
                const memory::desc &src_desc,
                const memory::desc &diff_weights_desc,
                const memory::desc &diff_bias_desc,
                const memory::desc &diff_dst_desc,
                const memory::dims &strides,
                const memory::dims &dilates,
                const memory::dims &padding_l,
                const memory::dims &padding_r) {
            memory::validate_dims(strides);
            memory::validate_dims(dilates);
            memory::validate_dims(padding_l);
            memory::validate_dims(padding_r);
            error::wrap_c_api(mkldnn_dilated_deconvolution_backward_weights_desc_init(
                        &data, convert_to_c(aalgorithm), &src_desc.data,
                        &diff_weights_desc.data, &diff_bias_desc.data,
                        &diff_dst_desc.data,
                        &strides[0], &dilates[0], &padding_l[0], &padding_r[0]),
                    "could not create a dilated  deconvolution backward weights descriptor");
        }

        /// Initializes a descriptor for dilated deconvolution weight update
        /// without bias using @p aalgorithm, memory descriptors, @p strides,
        /// @p dilates @p padding_l, and @p padding_r.
        ///
        /// @note Memory descriptors are allowed to be initialized with
        ///       #mkldnn::memory::format_tag::any value of @p format_kind.
        desc(algorithm aalgorithm,
                const memory::desc &src_desc,
                const memory::desc &diff_weights_desc,
                const memory::desc &diff_dst_desc,
                const memory::dims &strides,
                const memory::dims &dilates,
                const memory::dims &padding_l,
                const memory::dims &padding_r) {
            memory::validate_dims(strides);
            memory::validate_dims(dilates);
            memory::validate_dims(padding_l);
            memory::validate_dims(padding_r);
            error::wrap_c_api(mkldnn_dilated_deconvolution_backward_weights_desc_init(
                        &data, convert_to_c(aalgorithm), &src_desc.data,
                        &diff_weights_desc.data, nullptr, &diff_dst_desc.data,
                        &strides[0], &dilates[0], &padding_l[0], &padding_r[0]),
                    "could not create a dilated deconvolution backward weights descriptor");
        }
    };

    /// Primitive descriptor for deconvolution weight update.
    struct primitive_desc : public mkldnn::primitive_desc {
        primitive_desc() = default;

        /// Initializes a primitive descriptor for deconvolution weight update.
        primitive_desc(const desc &desc, const engine &e,
                const deconvolution_forward::primitive_desc &hint_fwd_pd)
            : mkldnn::primitive_desc(&desc.data, nullptr, e, hint_fwd_pd.get()) {}

        /// Initializes a primitive descriptor for deconvolution weight update
        /// with attributes defined by @p attr.
        primitive_desc(const desc &desc, const primitive_attr &attr, const engine &e,
                const deconvolution_forward::primitive_desc &hint_fwd_pd)
            : mkldnn::primitive_desc(&desc.data, &attr, e, hint_fwd_pd.get()) {}

        /// Queries source memory descriptor.
        memory::desc src_desc() const {
            return query_md(query::src_md, 0);
        }

        /// Queries diff weights memory descriptor.
        memory::desc diff_weights_desc() const {
            return query_md(query::diff_weights_md, 0);
        }

        /// Queries diff bias memory descriptor.
        memory::desc diff_bias_desc() const {
            return query_md(query::diff_weights_md, 1);
        }

        /// Queries diff destination memory descriptor.
        memory::desc diff_dst_desc() const {
            return query_md(query::diff_dst_md, 0);
        }
    };

    deconvolution_backward_weights() = default;

    /// Creates a deconvolution weight update primitive from the corresponding
    /// primitive descriptor.
    deconvolution_backward_weights(const primitive_desc &pd): primitive(pd) {}
};

/// @}

/// @addtogroup cpp_api_lrn LRN
/// A primitive to perform local response normalization (LRN) across or within
/// channels.
///
/// @sa @ref dev_guide_lrn in developer guide
/// @sa @ref c_api_lrn in @ref c_api
/// @{

/// Local response normalization for forward propagation. Implements
/// descriptor, primitive descriptor, and primitive.
struct lrn_forward : public primitive {

    /// Descriptor for local response normalization forward propagation.
    struct desc {
        mkldnn_lrn_desc_t data;

        /// Initializes a descriptor for forward propagation using @p prop_kind
        /// (possible values are #mkldnn::forward_training and
        /// #mkldnn::forward_inference), @p aalgorithm, memory descriptor @p
        /// data_desc, and regularization parameters @p local_size, @p alpha, @p
        /// beta, and @p k.
        desc(prop_kind aprop_kind, algorithm aalgorithm,
                const memory::desc &src_desc, memory::dim local_size,
                float alpha, float beta, float k = 1.f) {
            error::wrap_c_api(mkldnn_lrn_forward_desc_init(&data,
                mkldnn::convert_to_c(aprop_kind), convert_to_c(aalgorithm),
                &src_desc.data, local_size, alpha, beta, k),
                "could not create a lrn forward descriptor");
        }
    };

    /// Primitive descriptor for local response normalization forward
    /// propagation.
    struct primitive_desc : public mkldnn::primitive_desc {
        primitive_desc() = default;

        primitive_desc(const desc &desc, const engine &e)
            : mkldnn::primitive_desc(&desc.data, nullptr, e, nullptr) {}

        primitive_desc(const desc &desc, const primitive_attr &attr, const engine &e)
            : mkldnn::primitive_desc(&desc.data, &attr, e, nullptr) {}

        /// Queries source memory descriptor.
        memory::desc src_desc() const {
            return query_md(query::src_md, 0);
        }

        /// Queries destination memory descriptor.
        memory::desc dst_desc() const {
            return query_md(query::dst_md, 0);
        }

        /// Queries workspace memory descriptor.
        ///
        /// Returns a zero_md if no worspace is required.
        memory::desc workspace_desc() const {
            return query_md(query::workspace_md, 0);
        }
    };

    lrn_forward() = default;

    lrn_forward(const primitive_desc &pd): primitive(pd) {}
};

/// Local response normalization for backward propagation.  Implements
/// descriptor, primitive descriptor, and primitive.
struct lrn_backward : public primitive {

    /// Descriptor for local response normalization backward propagation.
    struct desc {
        mkldnn_lrn_desc_t data;

        /// Initializes a descriptor for backward propagation using @p aalgorithm,
        /// memory descriptors @p data_desc and @p diff_data_desc, and
        /// regularization parameters @p local_size, @p alpha, @p beta, and
        /// @p k.
        desc(algorithm aalgorithm, const memory::desc &data_desc,
                const memory::desc &diff_data_desc, memory::dim local_size,
                float alpha, float beta, float k = 1.f) {
            error::wrap_c_api(mkldnn_lrn_backward_desc_init(&data,
                convert_to_c(aalgorithm), &diff_data_desc.data,
                &data_desc.data, local_size, alpha, beta, k),
                "could not create a lrn backward descriptor");
        }
    };

    /// Primitive descriptor for local response normalization backward
    /// propagation.
    struct primitive_desc : public mkldnn::primitive_desc {
        primitive_desc() = default;

        primitive_desc(const desc &desc, const engine &e,
                const lrn_forward::primitive_desc &hint_fwd_pd)
            : mkldnn::primitive_desc(&desc.data, nullptr, e, hint_fwd_pd.get()) {}

        primitive_desc(const desc &desc, const primitive_attr &attr, const engine &e,
                const lrn_forward::primitive_desc &hint_fwd_pd)
            : mkldnn::primitive_desc(&desc.data, &attr, e, hint_fwd_pd.get()) {}

        /// Queries diff source memory descriptor.
        memory::desc diff_src_desc() const {
            return query_md(query::diff_src_md, 0);
        }

        /// Queries diff destination memory descriptor.
        memory::desc diff_dst_desc() const {
            return query_md(query::diff_dst_md, 0);
        }

        /// Queries workspace memory descriptor.
        ///
        /// Returns a zero_md if no worspace is required.
        memory::desc workspace_desc() const {
            return query_md(query::workspace_md, 0);
        }
    };

    lrn_backward() = default;

    lrn_backward(const primitive_desc &pd): primitive(pd) {}
};

/// @}

/// @addtogroup cpp_api_pooling Pooling
/// A primitive to perform max or average pooling.
///
/// @sa @ref dev_guide_pooling in developer guide
/// @sa @ref c_api_pooling in @ref c_api
/// @{

/// Pooling for forward propagation.  Implements descriptor, primitive
/// descriptor, and primitive.
struct pooling_forward : public primitive {

    /// Descriptor for pooling forward propagation.
    struct desc {
        mkldnn_pooling_desc_t data;

        /// Initializes a pooling descriptor for forward propagation using @p
        /// aprop_kind (possible values are #mkldnn::forward_training and
        /// #mkldnn::forward_inference), @p aalgorithm, memory descriptors, and
        /// pooling parameters in the spatial domain: @p strides, @p kernel
        /// sizes, @p padding_l, and @p padding_r.
        desc(prop_kind aprop_kind, algorithm aalgorithm,
                const memory::desc &src_desc,
                const memory::desc &dst_desc,
                const memory::dims &strides,
                const memory::dims &kernel,
                const memory::dims &padding_l,
                const memory::dims &padding_r) {
            memory::validate_dims(strides);
            memory::validate_dims(kernel);
            memory::validate_dims(padding_l);
            memory::validate_dims(padding_r);
            error::wrap_c_api(mkldnn_pooling_forward_desc_init(&data,
                        mkldnn::convert_to_c(aprop_kind),
                        convert_to_c(aalgorithm),
                        &src_desc.data, &dst_desc.data,
                        &strides[0], &kernel[0],
                        &padding_l[0], &padding_r[0]),
                    "could not init a forward pooling descriptor");
        }
    };

    /// Primitive descriptor for pooling forward propagation.
    struct primitive_desc : public mkldnn::primitive_desc {
        primitive_desc() = default;

        primitive_desc(const desc &desc, const engine &e)
            : mkldnn::primitive_desc(&desc.data, nullptr, e, nullptr) {}

        primitive_desc(const desc &desc, const primitive_attr &attr, const engine &e)
            : mkldnn::primitive_desc(&desc.data, &attr, e, nullptr) {}

        /// Queries source memory descriptor.
        memory::desc src_desc() const {
            return query_md(query::src_md, 0);
        }

        /// Queries destination memory descriptor.
        memory::desc dst_desc() const {
            return query_md(query::dst_md, 0);
        }

        /// Queries workspace memory descriptor.
        ///
        /// Returns a zero_md if no worspace is required.
        memory::desc workspace_desc() const {
            return query_md(query::workspace_md, 0);
        }
    };

    pooling_forward() = default;

    pooling_forward(const primitive_desc &pd): primitive(pd) {}
};

struct pooling_backward : public primitive {

    /// Descriptor for pooling backward propagation.
    struct desc {
        mkldnn_pooling_desc_t data;

        /// Initializes a pooling descriptor for backward propagation using @p
        /// aalgorithm, memory descriptors, and pooling parameters in the spatial
        /// domain: @p strides, @p kernel sizes, @p padding_l, and @p padding_r.
        desc(algorithm aalgorithm,
                const memory::desc &diff_src_desc,
                const memory::desc &diff_dst_desc,
                const memory::dims &strides,
                const memory::dims &kernel,
                const memory::dims &padding_l,
                const memory::dims &padding_r) {
            memory::validate_dims(strides);
            memory::validate_dims(kernel);
            memory::validate_dims(padding_l);
            memory::validate_dims(padding_r);
            error::wrap_c_api(mkldnn_pooling_backward_desc_init(&data,
                        convert_to_c(aalgorithm),
                        &diff_src_desc.data, &diff_dst_desc.data,
                        &strides[0], &kernel[0],
                        &padding_l[0], &padding_r[0]),
                    "could not init a backward pooling descriptor");
        }
    };

    /// Primitive descriptor for pooling backward propagation.
    struct primitive_desc : public mkldnn::primitive_desc {
        primitive_desc() = default;

        primitive_desc(const desc &desc, const engine &e,
                const pooling_forward::primitive_desc &hint_fwd_pd)
            : mkldnn::primitive_desc(&desc.data, nullptr, e, hint_fwd_pd.get()) {}

        primitive_desc(const desc &desc, const primitive_attr &attr, const engine &e,
                const pooling_forward::primitive_desc &hint_fwd_pd)
            : mkldnn::primitive_desc(&desc.data, &attr, e, hint_fwd_pd.get()) {}

        /// Queries diff source memory descriptor.
        memory::desc diff_src_desc() const {
            return query_md(query::diff_src_md, 0);
        }

        /// Queries diff destination memory descriptor.
        memory::desc diff_dst_desc() const {
            return query_md(query::diff_dst_md, 0);
        }

        /// Queries workspace memory descriptor.
        ///
        /// Returns a zero_md if no worspace is required.
        memory::desc workspace_desc() const {
            return query_md(query::workspace_md, 0);
        }
    };

    pooling_backward() = default;

    pooling_backward(const primitive_desc &pd): primitive(pd) {}
};

/// @}

/// @addtogroup cpp_api_eltwise Eltwise
/// A primitive to compute element-wise operations such as rectified linear
/// unit (ReLU).
///
/// Both forward and backward passes support in-place operation; that is, src
/// and dst point to the same memory for forward pass, and diff_dst and
/// diff_src point to the same memory for backward pass.
///
/// @warning Because the original src is required for backward pass, in-place
/// forward pass in general cannot be applied during training. However, for
/// some kinds of element-wise operations (namely ReLU with alpha parameter
/// equals 0), dst and src can be interchangeable for the backward pass, which
/// enables performance of in-place forward even for training.
///
/// @sa @ref dev_guide_eltwise in developer guide
/// @sa @ref c_api_eltwise in @ref c_api
/// @{

/// Element-wise operations for forward propagation.  Implements descriptor,
/// primitive descriptor, and primitive.
struct eltwise_forward : public primitive {

    /// Initializes an eltwise descriptor for forward propagation using @p
    /// prop_kind (possible values are #mkldnn::forward_training and
    /// #mkldnn::forward_inference), @p aalgorithm algorithm, memory
    /// descriptor @p data_desc, @p alpha, and @p beta parameters.
    struct desc {
        mkldnn_eltwise_desc_t data;
        desc(prop_kind aprop_kind, algorithm aalgorithm,
                const memory::desc &src_desc, float alpha = 0, float beta = 0) {
            error::wrap_c_api(mkldnn_eltwise_forward_desc_init(&data,
                        mkldnn::convert_to_c(aprop_kind),
                        mkldnn::convert_to_c(aalgorithm), &src_desc.data,
                        alpha, beta),
                    "could not create a eltwise forward descriptor");
        }
    };

    /// Primitive descriptor for eltwise forward propagation.
    struct primitive_desc : public mkldnn::primitive_desc {
        primitive_desc() = default;

        primitive_desc(const desc &desc, const engine &e)
            : mkldnn::primitive_desc(&desc.data, nullptr, e, nullptr) {}

        primitive_desc(const desc &desc, const primitive_attr &attr,
                const engine &e)
            : mkldnn::primitive_desc(&desc.data, &attr, e, nullptr) {}

        /// Queries source memory descriptor.
        memory::desc src_desc() const {
            return query_md(query::src_md, 0);
        }

        /// Queries destination memory descriptor.
        memory::desc dst_desc() const {
            return query_md(query::dst_md, 0);
        }
    };

    eltwise_forward() = default;

    eltwise_forward(const primitive_desc &pd): primitive(pd) {}
};

/// Element-wise operations for backward propagation.  Implements descriptor,
/// primitive descriptor, and primitive.
struct eltwise_backward : public primitive {

    /// Initializes an eltwise descriptor for backward propagation using @p
    /// aalgorithm algorithm memory descriptors @p diff_data_desc and @p
    /// data_desc, and the @p alpha and @p beta parameters.
    struct desc {
        mkldnn_eltwise_desc_t data;

        desc(algorithm aalgorithm, const memory::desc &diff_data_desc,
                const memory::desc &data_desc, float alpha = 0, float beta = 0)
        {
            error::wrap_c_api(mkldnn_eltwise_backward_desc_init(&data,
                        mkldnn::convert_to_c(aalgorithm), &diff_data_desc.data,
                        &data_desc.data, alpha, beta),
                    "could not create a eltwise backward descriptor");
        }
    };

    /// Primitive descriptor for eltwise backward propagation.
    struct primitive_desc : public mkldnn::primitive_desc {
        primitive_desc() = default;

        primitive_desc(const desc &desc, const engine &e,
                const eltwise_forward::primitive_desc &hint_fwd_pd)
            : mkldnn::primitive_desc(&desc.data, nullptr, e, hint_fwd_pd.get()) {}

        primitive_desc(const desc &desc, const primitive_attr &attr, const engine &e,
                const eltwise_forward::primitive_desc &hint_fwd_pd)
            : mkldnn::primitive_desc(&desc.data, &attr, e, hint_fwd_pd.get()) {}

        /// Queries source memory descriptor.
        memory::desc src_desc() const {
            return query_md(query::src_md, 0);
        }

        /// Queries diff source memory descriptor.
        memory::desc diff_src_desc() const {
            return query_md(query::diff_src_md, 0);
        }

        /// Queries diff destination memory descriptor.
        memory::desc diff_dst_desc() const {
            return query_md(query::diff_dst_md, 0);
        }
    };

    eltwise_backward() = default;

    eltwise_backward(const primitive_desc &pd): primitive(pd) {}
};

/// @}

/// @addtogroup cpp_api_softmax Softmax
/// A primitive to perform softmax.
///
/// @sa @ref dev_guide_softmax in developer guide
/// @sa @ref c_api_softmax in @ref c_api
/// @{

/// Softmax for forward propagation.  Implements descriptor, primitive
/// descriptor, and primitive.
struct softmax_forward : public primitive {

    /// Descriptor for softmax forward propagation.
    struct desc {
        mkldnn_softmax_desc_t data;

        /// Initializes a softmax descriptor for forward propagation using @p
        /// prop_kind (possible values are #mkldnn::forward_training and
        /// #mkldnn::forward_inference) and memory descriptor @p data_desc.
        desc(prop_kind aprop_kind, const memory::desc &data_desc,
             int softmax_axis) {
            error::wrap_c_api(mkldnn_softmax_forward_desc_init(&data,
                    mkldnn::convert_to_c(aprop_kind), &data_desc.data,
                    softmax_axis),
                "could not create a softmax forward descriptor");
        }
    };

    /// Primitive descriptor for softmax forward propagation.
    struct primitive_desc : public mkldnn::primitive_desc {
        primitive_desc() = default;

        primitive_desc(const desc &desc, const engine &e)
            : mkldnn::primitive_desc(&desc.data, nullptr, e, nullptr) {}

        primitive_desc(const desc &desc, const primitive_attr &attr, const engine &e)
            : mkldnn::primitive_desc(&desc.data, &attr, e, nullptr) {}

        /// Queries source memory descriptor.
        memory::desc src_desc() const {
            return query_md(query::src_md, 0);
        }

        /// Queries destination memory descriptor.
        memory::desc dst_desc() const {
            return query_md(query::dst_md, 0);
        }
    };

    softmax_forward() = default;

    softmax_forward(const primitive_desc &pd): primitive(pd) {}
};

/// Softmax for backward propagation.  Implements descriptor, primitive
/// descriptor, and primitive.
struct softmax_backward : public primitive {

    /// Descriptor for softmax backward propagation.
    struct desc {
        mkldnn_softmax_desc_t data;

        /// Initializes a softmax descriptor for backward propagation using
        /// memory descriptors @p diff_desc and @p data_desc.
        desc(const memory::desc &diff_desc, const memory::desc &data_desc,
                int softmax_axis) {
            error::wrap_c_api(mkldnn_softmax_backward_desc_init(&data,
                        &diff_desc.data, &data_desc.data, softmax_axis),
                    "could not init a backward softmax descriptor");
        }
    };

    /// Primitive descriptor for softmax backward propagation.
    struct primitive_desc : public mkldnn::primitive_desc {
        primitive_desc() = default;

        primitive_desc(const desc &desc, const engine &e,
                const softmax_forward::primitive_desc &hint_fwd_pd)
            : mkldnn::primitive_desc(&desc.data, nullptr, e, hint_fwd_pd.get()) {}

        primitive_desc(const desc &desc, const primitive_attr &attr, const engine &e,
                const softmax_forward::primitive_desc &hint_fwd_pd)
            : mkldnn::primitive_desc(&desc.data, &attr, e, hint_fwd_pd.get()) {}

        /// Queries destination memory descriptor.
        memory::desc dst_desc() const {
            return query_md(query::dst_md, 0);
        }

        /// Queries diff source memory descriptor.
        memory::desc diff_src_desc() const {
            return query_md(query::diff_src_md, 0);
        }

        /// Queries diff destination memory descriptor.
        memory::desc diff_dst_desc() const {
            return query_md(query::diff_dst_md, 0);
        }
    };

    softmax_backward() = default;

    softmax_backward(const primitive_desc &pd): primitive(pd) {}
};

/// @}

/// @addtogroup cpp_api_batch_normalization Batch normalization
/// A primitive to perform batch normalization.
///
/// Both forward and backward passes support in-place operation; that is, src
/// and dst point to the same memory for forward pass, and diff_dst and diff_src
/// point to the same memory for backward pass.
///
/// Batch normalization supports different flavors controlled by
/// mkldnn_batch_normalization_desc_t.  For example, batch normalization can
/// compute the mean and variance on its own or take them as inputs.  It can
/// either perform scaling and shifting using gamma and beta parameters or not.
/// Optionally, it can also perform a fused ReLU, which in case of training
/// would also require a workspace.
///
/// @sa @ref dev_guide_batch_normalization in developer guide
/// @sa @ref c_api_batch_normalization in @ref c_api
/// @{

/// Batch normalization for forward propagation.  Implements descriptor,
/// primitive descriptor, and primitive.
struct batch_normalization_forward : public primitive {

    /// Descriptor for batch normalization forward propagation.
    struct desc {
        mkldnn_batch_normalization_desc_t data;

        /// Initializes a batch normalization descriptor for forward propagation
        /// using @p prop_kind (possible values are #mkldnn::forward_training and
        /// #mkldnn::forward_inference), memory descriptor @p data_desc,
        /// normalization parameter @p epsilon, and @p flags set using bit flags
        /// of type mkldnn_batch_normalization_desc_t.
        ///
        /// @note In-place operation is supported; that is, dst points to the
        ///       same memory as src.
        desc(prop_kind aprop_kind, const memory::desc &src_desc, float epsilon,
                normalization_flags flags) {
            error::wrap_c_api(
                    mkldnn_batch_normalization_forward_desc_init(&data,
                            mkldnn::convert_to_c(aprop_kind), &src_desc.data,
                            epsilon, convert_to_c(flags)),
                    "could not create a batch normalization forward "
                    "descriptor");
        }
    };

    /// Primitive descriptor for batch normalization forward propagation.
    struct primitive_desc : public mkldnn::primitive_desc {
        primitive_desc() = default;

        /// Initializes a primitive descriptor for batch normalization forward
        /// propagation.
        primitive_desc(const desc &desc, const engine &e)
            : mkldnn::primitive_desc(&desc.data, nullptr, e, nullptr) {}

        /// Initializes a primitive descriptor for batch normalization forward
        /// propagation with attributes defined by @p attr.
        primitive_desc(const desc &desc, const primitive_attr &attr, const engine &e)
            : mkldnn::primitive_desc(&desc.data, &attr, e, nullptr) {}

        /// Queries source memory descriptor.
        memory::desc src_desc() const {
            return query_md(query::src_md, 0);
        }

        /// Queries weights (scale and shift) memory descriptor.
        memory::desc weights_desc() const {
            return query_md(query::weights_md, 0);
        }

        /// Queries destination memory descriptor.
        memory::desc dst_desc() const {
            return query_md(query::dst_md, 0);
        }

        /// Queries workspace memory descriptor.
        ///
        /// Returns a zero_md if no worspace is required.
        memory::desc workspace_desc() const {
            return query_md(query::workspace_md, 0);
        }

        /// Queries mean memory descriptor.
        memory::desc mean_desc() const {
            return stat_desc(mean);
        }

        /// Queries variance memory descriptor.
        memory::desc variance_desc() const {
            return stat_desc(var);
        }

    private:
        enum { mean = 1, var = 2, };
        memory::desc stat_desc(int kind) const {
            mkldnn_batch_normalization_desc_t *p;
            error::wrap_c_api(mkldnn_primitive_desc_query(
                    get(), mkldnn::convert_to_c(query::batch_normalization_d), 0, &p),
                    "could not get a batch-normalization descriptor");
            return query_md(p->flags & mkldnn_use_global_stats ? query::src_md
                                                               : query::dst_md,
                    kind);
        }
    };

    batch_normalization_forward() = default;

    batch_normalization_forward(const primitive_desc &pd): primitive(pd) {}
};

/// Batch normalization backward propagation.  Implements descriptor, primitive
/// descriptor, and primitive.
struct batch_normalization_backward : public primitive {

    /// Descriptor for batch normalization backward propagation.
    struct desc {
        mkldnn_batch_normalization_desc_t data;

        /// Initializes a batch normalization descriptor for backward
        /// propagation with respect to data and scale-shift parameters using
        /// memory descriptors @p data_desc and @p diff_data_desc, normalization
        /// parameter @p epsilon, and @p flags set using bit flags of type
        /// mkldnn_batch_normalization_desc_t.
        ///
        /// @note In-place operation is supported; that is, diff_src points to
        ///       the same memory as diff_dst.
        desc(prop_kind aprop_kind, const memory::desc &diff_data_desc,
                const memory::desc &data_desc, float epsilon,
                normalization_flags flags) {
            error::wrap_c_api(
                    mkldnn_batch_normalization_backward_desc_init(&data,
                            mkldnn::convert_to_c(aprop_kind),
                            &diff_data_desc.data, &data_desc.data,
                            epsilon, convert_to_c(flags)),
                    "could not create a batch normalization backward "
                    "descriptor");
        }
    };

    /// Primitive descriptor for batch normalization backward propagation.
    struct primitive_desc : public mkldnn::primitive_desc {
        primitive_desc() = default;

        /// Initializes a primitive descriptor for batch normalization backward
        /// propagation.
        primitive_desc(const desc &desc, const engine &e,
                const batch_normalization_forward::primitive_desc &hint_fwd_pd)
            : mkldnn::primitive_desc(&desc.data, nullptr, e, hint_fwd_pd.get()) {}

        /// Initializes a primitive descriptor for batch normalization backward
        /// propagation with attributes defined by @p attr.
        primitive_desc(const desc &desc, const primitive_attr &attr, const engine &e,
                const batch_normalization_forward::primitive_desc &hint_fwd_pd)
            : mkldnn::primitive_desc(&desc.data, &attr, e, hint_fwd_pd.get()) {}

        /// Queries source memory descriptor.
        memory::desc src_desc() const {
            return query_md(query::src_md, 0);
        }

        /// Queries mean memory descriptor.
        memory::desc mean_desc() const {
            return query_md(query::src_md, 1);
        }

        /// Queries variance memory descriptor.
        memory::desc variance_desc() const {
            return query_md(query::src_md, 2);
        }

        /// Queries weights (scale and shift) memory descriptor.
        memory::desc weights_desc() const {
            return query_md(query::weights_md, 0);
        }

        /// Queries destination memory descriptor.
        memory::desc dst_desc() const {
            return query_md(query::dst_md, 0);
        }

        /// Queries diff destination memory descriptor.
        memory::desc diff_dst_desc() const {
            return query_md(query::diff_dst_md, 0);
        }

        /// Queries workspace memory descriptor.
        ///
        /// Returns a zero_md if no worspace is required.
        memory::desc workspace_desc() const {
            return query_md(query::workspace_md, 0);
        }

        /// Queries diff source memory descriptor.
        memory::desc diff_src_desc() const {
            return query_md(query::diff_src_md, 0);
        }

        /// Queries diff weights (scale and shift) memory descriptor.
        memory::desc diff_weights_desc() const {
            return query_md(query::diff_weights_md, 0);
        }
    };

    batch_normalization_backward() = default;

    batch_normalization_backward(const primitive_desc &pd): primitive(pd) {}
};

/// @}

/// @addtogroup cpp_api_inner_product Inner Product
/// A primitive to compute an inner product.
///
/// @sa @ref dev_guide_inner_product in developer guide
/// @sa @ref c_api_inner_product in @ref c_api
/// @{

/// Inner product for forward propagation.  Implements descriptor, primitive
/// descriptor, and primitive.
struct inner_product_forward: public primitive {

    /// Initializes an inner product descriptor for forward propagation using
    /// @p prop_kind (possible values are #mkldnn::prop_kind::forward_training
    /// and #mkldnn::prop_kind::forward_inference) and memory descriptors. In
    /// order to create an inner product without bias, @p bias_desc should
    /// refer to a descriptor with memory format kind set to
    /// #mkldnn::memory::format_tag::undef.
    ///
    /// @note Memory descriptors are allowed to be initialized with
    ///       #mkldnn::memory::format_tag::any value of @p format_kind.
    struct desc {
        mkldnn_inner_product_desc_t data;
        desc(prop_kind aprop_kind, const memory::desc &src_desc,
                const memory::desc &weights_desc,
                const memory::desc &bias_desc,
                const memory::desc &dst_desc) {
            error::wrap_c_api(
                    mkldnn_inner_product_forward_desc_init(&data,
                        mkldnn::convert_to_c(aprop_kind), &src_desc.data,
                        &weights_desc.data, &bias_desc.data, &dst_desc.data),
                    "could not create a inner product forward descriptor");
        }

        desc(prop_kind aprop_kind, const memory::desc &src_desc,
                const memory::desc &weights_desc,
                const memory::desc &dst_desc) {
            error::wrap_c_api(
                    mkldnn_inner_product_forward_desc_init(&data,
                        mkldnn::convert_to_c(aprop_kind), &src_desc.data,
                        &weights_desc.data, nullptr, &dst_desc.data),
                    "could not create a inner product forward descriptor");
        }
    };

    /// Primitive descriptor for inner product forward propagation.
    struct primitive_desc : public mkldnn::primitive_desc {
        primitive_desc() = default;

        primitive_desc(const desc &desc, const engine &e)
            : mkldnn::primitive_desc(&desc.data, nullptr, e, nullptr) {}

        primitive_desc(const desc &desc, const primitive_attr &attr, const engine &e)
            : mkldnn::primitive_desc(&desc.data, &attr, e, nullptr) {}

        /// Queries source memory descriptor.
        memory::desc src_desc() const {
            return query_md(query::src_md, 0);
        }

        /// Queries weights memory descriptor.
        memory::desc weights_desc() const {
            return query_md(query::weights_md, 0);
        }

        /// Queries bias memory descriptor.
        ///
        /// Returns a zero_md if no bias was specified at op_desc
        /// creation time.
        memory::desc bias_desc() const {
            return query_md(query::weights_md, 1);
        }

        /// Queries destination memory descriptor.
        memory::desc dst_desc() const {
            return query_md(query::dst_md, 0);
        }
    };

    inner_product_forward() = default;

    inner_product_forward(const primitive_desc &pd): primitive(pd) {}
};

/// Inner product for backward propagation with respect to data.  Implements
/// descriptor, primitive descriptor, and primitive.
struct inner_product_backward_data: public primitive {

    /// Initializes an inner product descriptor for backward propagation with
    /// respect to data using memory descriptors.
    ///
    /// @note Memory descriptors are allowed to be initialized with
    ///       #mkldnn::memory::format_tag::any value of @p format_kind.
    struct desc {
        mkldnn_inner_product_desc_t data;
        desc(const memory::desc &diff_src_desc,
                const memory::desc &weights_desc,
                const memory::desc &diff_dst_desc) {
            error::wrap_c_api(
                    mkldnn_inner_product_backward_data_desc_init(&data,
                        &diff_src_desc.data, &weights_desc.data,
                        &diff_dst_desc.data),
                "could not create a inner product backward data descriptor");
        }
    };

    /// Primitive descriptor for inner product backward propagation with
    /// respect to data.
    struct primitive_desc : public mkldnn::primitive_desc {
        primitive_desc() = default;

        primitive_desc(const desc &desc, const engine &e,
                const inner_product_forward::primitive_desc &hint_fwd_pd)
            : mkldnn::primitive_desc(&desc.data, nullptr, e, hint_fwd_pd.get()) {}

        primitive_desc(const desc &desc, const primitive_attr &attr, const engine &e,
                const inner_product_forward::primitive_desc &hint_fwd_pd)
            : mkldnn::primitive_desc(&desc.data, &attr, e, hint_fwd_pd.get()) {}

        /// Queries diff source gradient memory descriptor.
        memory::desc diff_src_desc() const {
            return query_md(query::diff_src_md, 0);
        }

        /// Queries weights memory descriptor.
        memory::desc weights_desc() const {
            return query_md(query::weights_md, 0);
        }

        /// Queries diff destination memory descriptor.
        memory::desc diff_dst_desc() const {
            return query_md(query::diff_dst_md, 0);
        }
    };

    inner_product_backward_data() = default;

    inner_product_backward_data(const primitive_desc &pd): primitive(pd) {}
};

/// Inner product for backward propagation with respect to weights.  Implements
/// descriptor, primitive descriptor, and primitive.
struct inner_product_backward_weights: public primitive {

    /// Initializes an inner product descriptor for backward propagation with
    /// respect to weights using memory descriptors.
    ///
    /// @note Memory descriptors are allowed to be initialized with
    ///       #mkldnn::memory::format_tag::any value of @p format_kind.
    struct desc {
        mkldnn_inner_product_desc_t data;
        desc(const memory::desc &src_desc,
                const memory::desc &diff_weights_desc,
                const memory::desc &diff_bias_desc,
                const memory::desc &diff_dst_desc) {
            error::wrap_c_api(
                    mkldnn_inner_product_backward_weights_desc_init(
                        &data, &src_desc.data, &diff_weights_desc.data,
                        &diff_bias_desc.data, &diff_dst_desc.data),
                "could not create a inner product backward weights descriptor");
        }
        desc(const memory::desc &src_desc,
                const memory::desc &diff_weights_desc,
                const memory::desc &diff_dst_desc) {
            error::wrap_c_api(
                    mkldnn_inner_product_backward_weights_desc_init(
                        &data, &src_desc.data, &diff_weights_desc.data,
                        nullptr, &diff_dst_desc.data),
                "could not create a inner product backward weights descriptor");
        }
    };

    /// Primitive descriptor for inner product backward propagation with
    /// respect to weights.
    struct primitive_desc : public mkldnn::primitive_desc {
        primitive_desc() = default;

        primitive_desc(const desc &desc, const engine &e,
                const inner_product_forward::primitive_desc &hint_fwd_pd)
            : mkldnn::primitive_desc(&desc.data, nullptr, e, hint_fwd_pd.get()) {}

        primitive_desc(const desc &desc, const primitive_attr &attr, const engine &e,
                const inner_product_forward::primitive_desc &hint_fwd_pd)
            : mkldnn::primitive_desc(&desc.data, &attr, e, hint_fwd_pd.get()) {}

        /// Queries source memory descriptor.
        memory::desc src_desc() const {
            return query_md(query::src_md, 0);
        }

        /// Queries diff weights memory descriptor.
        memory::desc diff_weights_desc() const {
            return query_md(query::diff_weights_md, 0);
        }

        /// Queries diff bias memory descriptor.
        memory::desc diff_bias_desc() const {
            return query_md(query::diff_weights_md, 1);
        }

        /// Queries diff destination memory descriptor.
        memory::desc diff_dst_desc() const {
            return query_md(query::diff_dst_md, 0);
        }
    };

    inner_product_backward_weights() = default;

    inner_product_backward_weights(const primitive_desc &pd): primitive(pd) {}
};

/// @}

/// @addtogroup cpp_api_rnn RNN
/// A primitive to compute common recurrent layer.
///
/// @sa @ref dev_guide_rnn in developer guide
/// @sa @ref c_api_rnn in @ref c_api
/// @{

/// RNN for forward propagation.  Implements descriptor, primitive descriptor,
/// and primitive.
struct rnn_forward : public primitive {

    /// Descriptor for RNN forward propagation.
    struct desc {
        mkldnn_rnn_desc_t data;

        /// Initializes an RNN descriptor for forward propagation using @p
        /// prop_kind, @p activation, @p direction, and memory descriptors.
        /// @note If @p prop_kind equals #mkldnn::forward_training, you must
        /// query a workspace memory descriptor before creating the primitive.
        ///
        /// @p alpha, @p beta and @p flags are parameters to the RNN descriptor.
        /// If @p activation is #eltwise_relu, @p alpha represents the negative
        /// slope.
        /// @p beta and @p flags are currently ignored.
        ///
        /// @p src_iter_desc, @p bias_desc, and @p dst_iter_desc are allowed
        /// to point to a zero memory descriptor, which would indicate that
        /// the RNN primitive should not use them.
        ///
        /// @note
        ///     All memory descriptors except @p src_iter_desc can be
        ///     initialized with an #mkldnn::memory::format_tag::any value of @p
        ///     format_kind.
        desc(prop_kind aprop_kind, algorithm activation,
                rnn_direction direction,
                const memory::desc &src_layer_desc,
                const memory::desc &src_iter_desc,
                const memory::desc &weights_layer_desc,
                const memory::desc &weights_iter_desc,
                const memory::desc &bias_desc,
                const memory::desc &dst_layer_desc,
                const memory::desc &dst_iter_desc,
                rnn_flags flags = rnn_flags::undef,
                float alpha = 0.0f, float beta = 0.0f) {
            error::wrap_c_api(mkldnn_vanilla_rnn_forward_desc_init(&data,
                        mkldnn::convert_to_c(aprop_kind),
                        mkldnn::convert_to_c(activation),
                        mkldnn::convert_to_c(direction),
                        &src_layer_desc.data, &src_iter_desc.data,
                        &weights_layer_desc.data, &weights_iter_desc.data,
                        &bias_desc.data,
                        &dst_layer_desc.data, &dst_iter_desc.data,
                        mkldnn::convert_to_c(flags), alpha, beta),
                    "could not create an RNN forward descriptor");
        }

    };

    /// Primitive descriptor for RNN forward propagation.
    struct primitive_desc : public mkldnn::primitive_desc {
        primitive_desc() = default;

        primitive_desc(const desc &desc, const engine &e)
            : mkldnn::primitive_desc(&desc.data, nullptr, e, nullptr) {}

        primitive_desc(const desc &desc, const primitive_attr &attr, const engine &e)
            : mkldnn::primitive_desc(&desc.data, &attr, e, nullptr) {}

        /// Queries source layer memory descriptor.
        memory::desc src_layer_desc() const {
            return query_md(query::src_md, 0);
        }

        /// Queries source iteration memory descriptor.
        ///
        /// Returns a zero_md if no src_iter was specified at op_desc
        /// creation time.
        memory::desc src_iter_desc() const {
            return query_md(query::src_md, 1);
        }

        /// Queries weights layer memory descriptor.
        memory::desc weights_layer_desc() const {
            return query_md(query::weights_md, 0);
        }

        /// Queries weights iteration memory descriptor.
        memory::desc weights_iter_desc() const {
            return query_md(query::weights_md, 1);
        }

        /// Queries bias memory descriptor.
        ///
        /// Returns a zero_md if no bias was specified at op_desc
        /// creation time.
        memory::desc bias_desc() const {
            return query_md(query::weights_md, 2);
        }

        /// Queries destination layer memory descriptor.
        memory::desc dst_layer_desc() const {
            return query_md(query::dst_md, 0);
        }

        /// Queries destination iteration memory descriptor.
        ///
        /// Returns a zero_md if no dst_iter was specified at op_desc
        /// creation time.
        memory::desc dst_iter_desc() const {
            return query_md(query::dst_md, 1);
        }

        /// Queries workspace memory descriptor.
        ///
        /// Returns a zero_md if no worspace is required.
        memory::desc workspace_desc() const {
            return query_md(query::workspace_md, 0);
        }
    };

    rnn_forward() = default;

    rnn_forward(const primitive_desc &pd): primitive(pd) {}
};

/// RNN for backward propagation.  Implements descriptor, primitive descriptor,
/// and primitive.
struct rnn_backward : public primitive {

    /// RNN descriptor for backward propagation.
    struct desc {
        mkldnn_rnn_desc_t data;

        /// Initializes an RNN descriptor for backward propagation using @p
        /// prop_kind, @p activation, @p direction, and memory descriptors.
        ///
        /// @p alpha, @p beta and @p flags are parameters to the RNN descriptor.
        /// If @p activation is #eltwise_relu, @p alpha represents the negative
        /// slope.
        /// @p beta and @p flags are currently ignored.
        ///
        /// @note All memory descriptors are allowed to be initialized with
        ///       #mkldnn::memory::format_tag::any value of @p format_kind.
        ///
        /// @p src_iter_desc (simultaneously with @p diff_src_iter_desc), @p
        /// bias_desc (simultaneously with @p diff_bias_desc), and @p
        /// dst_iter_desc (simultaneously with @p diff_src_iter_desc) are
        /// allowed point to a zero memory descriptor, which would indicate
        /// that the RNN primitive should not use them and consider them to be
        /// zero values.
        desc(prop_kind aprop_kind, algorithm activation,
                rnn_direction direction,
                const memory::desc &src_layer_desc,
                const memory::desc &src_iter_desc,
                const memory::desc &weights_layer_desc,
                const memory::desc &weights_iter_desc,
                const memory::desc &bias_desc,
                const memory::desc &dst_layer_desc,
                const memory::desc &dst_iter_desc,
                const memory::desc &diff_src_layer_desc,
                const memory::desc &diff_src_iter_desc,
                const memory::desc &diff_weights_layer_desc,
                const memory::desc &diff_weights_iter_desc,
                const memory::desc &diff_bias_desc,
                const memory::desc &diff_dst_layer_desc,
                const memory::desc &diff_dst_iter_desc,
                rnn_flags flags = rnn_flags::undef,
                float alpha = 0.0f, float beta = 0.0f) {
            error::wrap_c_api(mkldnn_vanilla_rnn_backward_desc_init(&data,
                        mkldnn::convert_to_c(aprop_kind), mkldnn::convert_to_c(activation),
                        mkldnn::convert_to_c(direction),
                        &src_layer_desc.data, &src_iter_desc.data,
                        &weights_layer_desc.data, &weights_iter_desc.data,
                        &bias_desc.data,
                        &dst_layer_desc.data, &dst_iter_desc.data,
                        &diff_src_layer_desc.data, &diff_src_iter_desc.data,
                        &diff_weights_layer_desc.data,
                        &diff_weights_iter_desc.data, &diff_bias_desc.data,
                        &diff_dst_layer_desc.data, &diff_dst_iter_desc.data,
                        mkldnn::convert_to_c(flags), alpha, beta),
                    "could not create an RNN backward descriptor");
        }

    };

    /// Primitive descriptor for RNN backward propagation.
    struct primitive_desc : public mkldnn::primitive_desc {
        primitive_desc() = default;

        primitive_desc(const desc &desc, const engine &e,
                const rnn_forward::primitive_desc &hint_fwd_pd)
            : mkldnn::primitive_desc(&desc.data, nullptr, e, hint_fwd_pd.get()) {}

        primitive_desc(const desc &desc, const primitive_attr &attr, const engine &e,
                const rnn_forward::primitive_desc &hint_fwd_pd)
            : mkldnn::primitive_desc(&desc.data, &attr, e, hint_fwd_pd.get()) {}

        /// Queries source layer memory descriptor.
        memory::desc src_layer_desc() const {
            return query_md(query::src_md, 0);
        }

        /// Queries source iteration memory descriptor.
        ///
        /// Returns a zero_md if no src_iter was specified at op_desc
        /// creation time.
        memory::desc src_iter_desc() const {
            return query_md(query::src_md, 1);
        }

        /// Queries weights layer memory descriptor.
        memory::desc weights_layer_desc() const {
            return query_md(query::weights_md, 0);
        }

        /// Queries weights iteration memory descriptor.
        memory::desc weights_iter_desc() const {
            return query_md(query::weights_md, 1);
        }

        /// Queries bias memory descriptor.
        ///
        /// Returns a zero_md if no bias was specified at op_desc
        /// creation time.
        memory::desc bias_desc() const {
            return query_md(query::weights_md, 2);
        }

        /// Queries destination layer memory descriptor.
        memory::desc dst_layer_desc() const {
            return query_md(query::dst_md, 0);
        }

        /// Queries destination iteration memory descriptor.
        ///
        /// Returns a zero_md if no dst_iter was specified at op_desc
        /// creation time.
        memory::desc dst_iter_desc() const {
            return query_md(query::dst_md, 1);
        }

        /// Queries workspace memory descriptor.
        ///
        /// Returns a zero_md if no worspace is required.
        memory::desc workspace_desc() const {
            return query_md(query::workspace_md, 0);
        }

        /// Queries diff source layer memory descriptor.
        memory::desc diff_src_layer_desc() const {
            return query_md(query::diff_src_md, 0);
        }

        /// Queries diff source iteration memory descriptor.
        ///
        /// Returns a zero_md if no diff_src_iter was specified at op_desc
        /// creation time.
        memory::desc diff_src_iter_desc() const {
            return query_md(query::diff_src_md, 1);
        }

        /// Queries diff weights layer memory descriptor.
        memory::desc diff_weights_layer_desc() const {
            return query_md(query::diff_weights_md, 0);
        }

        /// Queries diff weights iteration memory descriptor.
        memory::desc diff_weights_iter_desc() const {
            return query_md(query::diff_weights_md, 1);
        }

        /// Queries diff bias memory descriptor.
        memory::desc diff_bias_desc() const {
            return query_md(query::diff_weights_md, 2);
        }

        /// Queries diff destination layer memory descriptor.
        memory::desc diff_dst_layer_desc() const {
            return query_md(query::diff_dst_md, 0);
        }

        /// Queries diff destination iteration memory descriptor.
        ///
        /// Returns a zero_md if no diff_dst_iter was specified at op_desc
        /// creation time.
        memory::desc diff_dst_iter_desc() const {
            return query_md(query::diff_dst_md, 1);
        }
    };

    rnn_backward() = default;

    rnn_backward(const primitive_desc &pd): primitive(pd) {}
};

struct lstm_forward : public primitive {

    /// Descriptor for LSTM forward propagation.
    struct desc {
        mkldnn_rnn_desc_t data;

        /// Initializes an LSTM descriptor for forward propagation using @p
        /// prop_kind, @p direction, and memory descriptors.
        /// @note If @p prop_kind equals #mkldnn::forward_training, you must
        /// query a workspace memory descriptor before creating the primitive.
        ///
        /// @p flags is a parameter to the LSTM descriptor and is currently
        /// ignored.
        ///
        /// @p src_iter_desc, @p src_iter_c_desc, @p bias_desc, @p
        /// dst_iter_desc and @p dst_iter_c_desc are allowed to point
        /// to a zero memory descriptor, which would indicate that the
        /// LSTM primitive should not use them.
        ///
        /// @note
        ///     All memory descriptors except @p src_iter_desc can be
        ///     initialized with an #mkldnn::memory::format_tag::any value of @p
        ///     format_kind.
        desc(prop_kind aprop_kind,
                rnn_direction direction,
                const memory::desc &src_layer_desc,
                const memory::desc &src_iter_desc,
                const memory::desc &src_iter_c_desc,
                const memory::desc &weights_layer_desc,
                const memory::desc &weights_iter_desc,
                const memory::desc &bias_desc,
                const memory::desc &dst_layer_desc,
                const memory::desc &dst_iter_desc,
                const memory::desc &dst_iter_c_desc,
                rnn_flags flags = rnn_flags::undef) {
            error::wrap_c_api(mkldnn_lstm_forward_desc_init(&data,
                        mkldnn::convert_to_c(aprop_kind),
                        mkldnn::convert_to_c(direction),
                        &src_layer_desc.data, &src_iter_desc.data,
                        &src_iter_c_desc.data,
                        &weights_layer_desc.data, &weights_iter_desc.data,
                        &bias_desc.data,
                        &dst_layer_desc.data, &dst_iter_desc.data,
                        &dst_iter_c_desc.data,
                        mkldnn::convert_to_c(flags)),
                    "could not create an LSTM forward descriptor");
        }

    };

    /// Primitive descriptor for LSTM forward propagation.
    struct primitive_desc : public mkldnn::primitive_desc {
        primitive_desc() = default;

        primitive_desc(const desc &desc, const engine &e)
            : mkldnn::primitive_desc(&desc.data, nullptr, e, nullptr) {}

        primitive_desc(const desc &desc, const primitive_attr &attr, const engine &e)
            : mkldnn::primitive_desc(&desc.data, &attr, e, nullptr) {}

        /// Queries source layer memory descriptor.
        memory::desc src_layer_desc() const {
            return query_md(query::src_md, 0);
        }

        /// Queries source recurrent hidden state memory descriptor.
        ///
        /// Returns a zero_md if no src_iter was specified at op_desc
        /// creation time.
        memory::desc src_iter_desc() const {

            return query_md(query::src_md, 1);
        }

        /// Queries source recurrent cell state memory descriptor.
        memory::desc src_iter_c_desc() const {
            return query_md(query::src_md, 2);
        }

        /// Queries weights layer memory descriptor.
        memory::desc weights_layer_desc() const {
            return query_md(query::weights_md, 0);
        }

        /// Queries weights iteration memory descriptor.
        memory::desc weights_iter_desc() const {
            return query_md(query::weights_md, 1);
        }

        /// Queries bias memory descriptor.
        ///
        /// Returns a zero_md if no bias was specified at op_desc
        /// creation time.
        memory::desc bias_desc() const {
            return query_md(query::weights_md, 2);
        }

        /// Queries destination layer memory descriptor.
        memory::desc dst_layer_desc() const {
            return query_md(query::dst_md, 0);
        }

        /// Queries destination recurrent hidden state memory descriptor.
        ///
        /// Returns a zero_md if no dst_iter was specified at op_desc
        /// creation time.
        memory::desc dst_iter_desc() const {
            return query_md(query::dst_md, 1);
        }

        /// Queries destination recurrent cell state memory descriptor.
        memory::desc dst_iter_c_desc() const {
            return query_md(query::dst_md, 2);
        }

        /// Queries workspace memory descriptor.
        ///
        /// Returns a zero_md if no worspace is required.
        memory::desc workspace_desc() const {
            return query_md(query::workspace_md, 0);
        }
    };

    lstm_forward() = default;

    lstm_forward(const primitive_desc &pd): primitive(pd) {}
};

/// LSTM for backward propagation.  Implements descriptor, primitive descriptor,
/// and primitive.
struct lstm_backward : public primitive {

    /// LSTM descriptor for backward propagation.
    struct desc {
        mkldnn_rnn_desc_t data;

        /// Initializes an LSTM descriptor for backward propagation using @p
        /// prop_kind, @p direction, and memory descriptors.
        ///
        /// @p flags is a parameter to the LSTM descriptor and is currently
        /// ignored.
        ///
        /// @note All memory descriptors are allowed to be initialized with
        ///       #mkldnn::memory::format_tag::any value of @p format_kind.
        ///
        /// @p src_iter_desc (simultaneously with @p
        /// diff_src_iter_desc), @p src_iter_c_desc (simultaneously
        /// with @p diff_src_iter_c_desc), @p bias_desc
        /// (simultaneously with @p diff_bias_desc), @p dst_iter_desc
        /// (simultaneously with @p diff_src_iter_desc) and @p dst_iter_c_desc
        /// (simultaneously with @p diff_src_iter_c_desc) are allowed
        /// point to a zero memory descriptor, which would indicate
        /// that the LSTM primitive should not use them and consider
        /// them to be zero values.
        desc(prop_kind aprop_kind, rnn_direction direction,
                const memory::desc &src_layer_desc,
                const memory::desc &src_iter_desc,
                const memory::desc &src_iter_c_desc,
                const memory::desc &weights_layer_desc,
                const memory::desc &weights_iter_desc,
                const memory::desc &bias_desc,
                const memory::desc &dst_layer_desc,
                const memory::desc &dst_iter_desc,
                const memory::desc &dst_iter_c_desc,             
                const memory::desc &diff_src_layer_desc,
                const memory::desc &diff_src_iter_desc,
                const memory::desc &diff_src_iter_c_desc,
                const memory::desc &diff_weights_layer_desc,
                const memory::desc &diff_weights_iter_desc,
                const memory::desc &diff_bias_desc,
                const memory::desc &diff_dst_layer_desc,
                const memory::desc &diff_dst_iter_desc,
                const memory::desc &diff_dst_iter_c_desc,             
                rnn_flags flags = rnn_flags::undef) {
            error::wrap_c_api(mkldnn_lstm_backward_desc_init(&data,
                        mkldnn::convert_to_c(aprop_kind),
                        mkldnn::convert_to_c(direction),
                        &src_layer_desc.data, &src_iter_desc.data, &src_iter_c_desc.data,
                        &weights_layer_desc.data, &weights_iter_desc.data,
                        &bias_desc.data,
                        &dst_layer_desc.data, &dst_iter_desc.data, &dst_iter_c_desc.data,
                        &diff_src_layer_desc.data, &diff_src_iter_desc.data,  &diff_src_iter_c_desc.data,
                        &diff_weights_layer_desc.data,
                        &diff_weights_iter_desc.data, &diff_bias_desc.data,
                        &diff_dst_layer_desc.data, &diff_dst_iter_desc.data, &diff_dst_iter_c_desc.data,
                        mkldnn::convert_to_c(flags)),
                    "could not create an LSTM backward descriptor");
        }

    };

    /// Primitive descriptor for LSTM backward propagation.
    struct primitive_desc : public mkldnn::primitive_desc {
        primitive_desc() = default;

        primitive_desc(const desc &desc, const engine &e,
                const lstm_forward::primitive_desc &hint_fwd_pd)
            : mkldnn::primitive_desc(&desc.data, nullptr, e, hint_fwd_pd.get()) {}

        primitive_desc(const desc &desc, const primitive_attr &attr, const engine &e,
                const lstm_forward::primitive_desc &hint_fwd_pd)
            : mkldnn::primitive_desc(&desc.data, &attr, e, hint_fwd_pd.get()) {}

        /// Queries source layer memory descriptor.
        memory::desc src_layer_desc() const {
            return query_md(query::src_md, 0);
        }

        /// Queries source recurrent hidden state memory descriptor.
        ///
        /// Returns a zero_md if no src_iter was specified at op_desc
        /// creation time.
        memory::desc src_iter_desc() const {

            return query_md(query::src_md, 1);
        }

        /// Queries source recurrent cell state memory descriptor.
        memory::desc src_iter_c_desc() const {
            return query_md(query::src_md, 2);
        }

        /// Queries weights layer memory descriptor.
        memory::desc weights_layer_desc() const {
            return query_md(query::weights_md, 0);
        }

        /// Queries weights iteration memory descriptor.
        memory::desc weights_iter_desc() const {
            return query_md(query::weights_md, 1);
        }

        /// Queries bias memory descriptor.
        ///
        /// Returns a zero_md if no bias was specified at op_desc
        /// creation time.
        memory::desc bias_desc() const {
            return query_md(query::weights_md, 2);
        }

        /// Queries destination layer memory descriptor.
        memory::desc dst_layer_desc() const {
            return query_md(query::dst_md, 0);
        }

        /// Queries destination recurrent hidden state memory descriptor.
        ///
        /// Returns a zero_md if no dst_iter was specified at op_desc
        /// creation time.
        memory::desc dst_iter_desc() const {
            return query_md(query::dst_md, 1);
        }

        /// Queries destination recurrent cell state memory descriptor.
        memory::desc dst_iter_c_desc() const {
            return query_md(query::dst_md, 2);
        }

        /// Queries workspace memory descriptor.
        ///
        /// Returns a zero_md if no worspace is required.
        memory::desc workspace_desc() const {
            return query_md(query::workspace_md, 0);
        }


        /// Queries diff source layer memory descriptor.
        memory::desc diff_src_layer_desc() const {
            return query_md(query::diff_src_md, 0);
        }

        /// Queries diff source recurrent hidden state memory descriptor.
        ///
        /// Returns a zero_md if no diff_src_iter was specified at op_desc
        /// creation time.
        memory::desc diff_src_iter_desc() const {
            return query_md(query::diff_src_md, 1);
        }

        /// Queries diff source recurrent cell state memory descriptor.
        memory::desc diff_src_iter_c_desc() const {
            return query_md(query::diff_src_md, 2);
        }

        /// Queries diff weights layer memory descriptor.
        memory::desc diff_weights_layer_desc() const {
            return query_md(query::diff_weights_md, 0);
        }

        /// Queries diff weights iteration memory descriptor.
        memory::desc diff_weights_iter_desc() const {
            return query_md(query::diff_weights_md, 1);
        }

        /// Queries diff bias memory descriptor.
        memory::desc diff_bias_desc() const {
            return query_md(query::diff_weights_md, 2);
        }

        /// Queries diff destination layer memory descriptor.
        memory::desc diff_dst_layer_desc() const {
            return query_md(query::diff_dst_md, 0);
        }

        /// Queries diff destination recurrent hidden state memory descriptor.
        ///
        /// Returns a zero_md if no diff_dst_iter was specified at op_desc
        /// creation time.
        memory::desc diff_dst_iter_desc() const {
            return query_md(query::diff_dst_md, 1);
        }

        /// Queries diff destination recurrent cell state memory descriptor.
        memory::desc diff_dst_iter_c_desc() const {
            return query_md(query::diff_dst_md, 2);
        }
    };

    lstm_backward() = default;

    // With last iteration (with and without input src_iter)
    lstm_backward(const primitive_desc &pd): primitive(pd) {}
};

struct gru_forward : public primitive {

    /// Descriptor for GRU forward propagation.
    struct desc {
        mkldnn_rnn_desc_t data;

        /// Initializes a GRU descriptor for forward propagation using @p
        /// prop_kind, @p direction, and memory descriptors.
        /// @note If @p prop_kind equals #mkldnn::forward_training, you must
        /// query a workspace memory descriptor before creating the primitive.
        ///
        /// @p flags is a parameter to the GRU descriptor and is currently
        /// ignored.
        ///
        /// @p src_iter_desc, @p bias_desc, and @p dst_iter_desc are allowed
        /// to point to a zero memory descriptor, which would indicate that
        /// the GRU primitive should not use them and will default to zero
        /// values.
        ///
        /// @note
        ///     All memory descriptors except @p src_iter_desc can be
        ///     initialized with an #mkldnn::memory::format_tag::any value of @p
        ///     format_kind.
        desc(prop_kind aprop_kind,
                rnn_direction direction,
                const memory::desc &src_layer_desc,
                const memory::desc &src_iter_desc,
                const memory::desc &weights_layer_desc,
                const memory::desc &weights_iter_desc,
                const memory::desc &bias_desc,
                const memory::desc &dst_layer_desc,
                const memory::desc &dst_iter_desc,
                rnn_flags flags = rnn_flags::undef) {
            error::wrap_c_api(mkldnn_gru_forward_desc_init(&data,
                        mkldnn::convert_to_c(aprop_kind),
                        mkldnn::convert_to_c(direction),
                        &src_layer_desc.data, &src_iter_desc.data,
                        &weights_layer_desc.data, &weights_iter_desc.data,
                        &bias_desc.data,
                        &dst_layer_desc.data, &dst_iter_desc.data,
                        mkldnn::convert_to_c(flags)),
                    "could not create a GRU forward descriptor");
        }

    };

    /// Primitive descriptor for GRU forward propagation.
    struct primitive_desc : public mkldnn::primitive_desc {
        primitive_desc() = default;

        primitive_desc(const desc &desc, const engine &e)
            : mkldnn::primitive_desc(&desc.data, nullptr, e, nullptr) {}

        primitive_desc(const desc &desc, const primitive_attr &attr, const engine &e)
            : mkldnn::primitive_desc(&desc.data, &attr, e, nullptr) {}

        /// Queries source layer memory descriptor.
        memory::desc src_layer_desc() const {
            return query_md(query::src_md, 0);
        }

        /// Queries source iteration memory descriptor.
        ///
        /// Returns a zero_md if no src_iter was specified at op_desc
        /// creation time.
        memory::desc src_iter_desc() const {

            return query_md(query::src_md, 1);
        }

        /// Queries weights layer memory descriptor.
        memory::desc weights_layer_desc() const {
            return query_md(query::weights_md, 0);
        }

        /// Queries weights iteration memory descriptor.
        memory::desc weights_iter_desc() const {
            return query_md(query::weights_md, 1);
        }

        /// Queries bias memory descriptor.
        ///
        /// Returns a zero_md if no bias was specified at op_desc
        /// creation time.
        memory::desc bias_desc() const {
            return query_md(query::weights_md, 2);
        }

        /// Queries destination layer memory descriptor.
        memory::desc dst_layer_desc() const {
            return query_md(query::dst_md, 0);
        }

        /// Queries destination iteration memory descriptor.
        ///
        /// Returns a zero_md if no dst_iter was specified at op_desc
        /// creation time.
        memory::desc dst_iter_desc() const {
            return query_md(query::dst_md, 1);
        }

        /// Queries workspace memory descriptor.
        ///
        /// Returns a zero_md if no worspace is required.
        memory::desc workspace_desc() const {
            return query_md(query::workspace_md, 0);
        }
    };

    gru_forward() = default;

    gru_forward(const primitive_desc &pd): primitive(pd) {}
};

/// GRU for backward propagation.  Implements descriptor, primitive descriptor,
/// and primitive.
struct gru_backward : public primitive {

    /// GRU descriptor for backward propagation.
    struct desc {
        mkldnn_rnn_desc_t data;

        /// Initializes an GRU descriptor for backward propagation using @p
        /// prop_kind, @p direction, and memory descriptors.
        ///
        /// @p flags is a parameter to the GRU descriptor and is currently
        /// ignored.
        ///
        /// @note All memory descriptors are allowed to be initialized with
        ///       #mkldnn::memory::format_tag::any value of @p format_kind.
        ///
        /// @p src_iter_desc (simultaneously with @p diff_src_iter_desc), @p
        /// bias_desc (simultaneously with @p diff_bias_desc), and @p
        /// dst_iter_desc (simultaneously with @p diff_src_iter_desc) are
        /// allowed point to a zero memory descriptor, which would indicate
        /// that the GRU primitive should not use them and consider them to be
        /// zero values.
        desc(prop_kind aprop_kind, rnn_direction direction,
                const memory::desc &src_layer_desc,
                const memory::desc &src_iter_desc,
                const memory::desc &weights_layer_desc,
                const memory::desc &weights_iter_desc,
                const memory::desc &bias_desc,
                const memory::desc &dst_layer_desc,
                const memory::desc &dst_iter_desc,
                const memory::desc &diff_src_layer_desc,
                const memory::desc &diff_src_iter_desc,
                const memory::desc &diff_weights_layer_desc,
                const memory::desc &diff_weights_iter_desc,
                const memory::desc &diff_bias_desc,
                const memory::desc &diff_dst_layer_desc,
                const memory::desc &diff_dst_iter_desc,
                rnn_flags flags = rnn_flags::undef) {
            error::wrap_c_api(mkldnn_gru_backward_desc_init(&data,
                        mkldnn::convert_to_c(aprop_kind),
                        mkldnn::convert_to_c(direction),
                        &src_layer_desc.data, &src_iter_desc.data,
                        &weights_layer_desc.data, &weights_iter_desc.data,
                        &bias_desc.data,
                        &dst_layer_desc.data, &dst_iter_desc.data,
                        &diff_src_layer_desc.data, &diff_src_iter_desc.data,
                        &diff_weights_layer_desc.data,
                        &diff_weights_iter_desc.data, &diff_bias_desc.data,
                        &diff_dst_layer_desc.data, &diff_dst_iter_desc.data,
                        mkldnn::convert_to_c(flags)),
                    "could not create an GRU backward descriptor");
        }

    };

    /// Primitive descriptor for GRU backward propagation.
    struct primitive_desc : public mkldnn::primitive_desc {
        primitive_desc() = default;

        primitive_desc(const desc &desc, const engine &e,
                const gru_forward::primitive_desc &hint_fwd_pd)
            : mkldnn::primitive_desc(&desc.data, nullptr, e, hint_fwd_pd.get()) {}

        primitive_desc(const desc &desc, const primitive_attr &attr, const engine &e,
                const gru_forward::primitive_desc &hint_fwd_pd)
            : mkldnn::primitive_desc(&desc.data, &attr, e, hint_fwd_pd.get()) {}

        /// Queries source layer memory descriptor.
        memory::desc src_layer_desc() const {
            return query_md(query::src_md, 0);
        }

        /// Queries source iter memory descriptor.
        ///
        /// Returns a zero_md if no src_iter was specified at op_desc
        /// creation time.
        memory::desc src_iter_desc() const {

            return query_md(query::src_md, 1);
        }

        /// Queries weights layer memory descriptor.
        memory::desc weights_layer_desc() const {
            return query_md(query::weights_md, 0);
        }

        /// Queries weights iteration memory descriptor.
        memory::desc weights_iter_desc() const {
            return query_md(query::weights_md, 1);
        }

        /// Queries bias memory descriptor.
        ///
        /// Returns a zero_md if no bias was specified at op_desc
        /// creation time.
        memory::desc bias_desc() const {
            return query_md(query::weights_md, 2);
        }

        /// Queries destination layer memory descriptor.
        memory::desc dst_layer_desc() const {
            return query_md(query::dst_md, 0);
        }

        /// Queries destination iteration memory descriptor.
        ///
        /// Returns a zero_md if no dst_iter was specified at op_desc
        /// creation time.
        memory::desc dst_iter_desc() const {
            return query_md(query::dst_md, 1);
        }

        /// Queries workspace memory descriptor.
        ///
        /// Returns a zero_md if no worspace is required.
        memory::desc workspace_desc() const {
            return query_md(query::workspace_md, 0);
        }


        /// Queries diff source layer memory descriptor.
        memory::desc diff_src_layer_desc() const {
            return query_md(query::diff_src_md, 0);
        }

        /// Queries diff source iteration memory descriptor.
        ///
        /// Returns a zero_md if no diff_src_iter was specified at op_desc
        /// creation time.
        memory::desc diff_src_iter_desc() const {
            return query_md(query::diff_src_md, 1);
        }

        /// Queries diff weights layer memory descriptor.
        memory::desc diff_weights_layer_desc() const {
            return query_md(query::diff_weights_md, 0);
        }

        /// Queries diff weights iteration memory descriptor.
        memory::desc diff_weights_iter_desc() const {
            return query_md(query::diff_weights_md, 1);
        }

        /// Queries diff bias memory descriptor.
        memory::desc diff_bias_desc() const {
            return query_md(query::diff_weights_md, 2);
        }

        /// Queries diff destination layer memory descriptor.
        memory::desc diff_dst_layer_desc() const {
            return query_md(query::diff_dst_md, 0);
        }

        /// Queries diff destination iteration memory descriptor.
        ///
        /// Returns a zero_md if no diff_dst_iter was specified at op_desc
        /// creation time.
        memory::desc diff_dst_iter_desc() const {
            return query_md(query::diff_dst_md, 1);
        }
    };

    gru_backward() = default;

    // With last iteration (with and without input src_iter)
    gru_backward(const primitive_desc &pd): primitive(pd) {}
};

struct lbr_gru_forward : public primitive {

    /// Descriptor for LBR GRU forward propagation.
    struct desc {
        mkldnn_rnn_desc_t data;

        /// Initializes an LBR GRU descriptor for forward propagation using @p
        /// prop_kind, @p direction, and memory descriptors.
        /// @note If @p prop_kind equals #mkldnn::forward_training, you must
        /// query a workspace memory descriptor before creating the primitive.
        ///
        /// @p flags is a parameter to the LBR GRU descriptor and is currently
        /// ignored.
        ///
        /// @p src_iter_desc, @p bias_desc, and @p dst_iter_desc are allowed
        /// to point to a zero memory descriptor, which would indicate that
        /// the LBR GRU primitive should not use them and will default to zero
        /// values.
        ///
        /// @note
        ///     All memory descriptors except @p src_iter_desc can be
        ///     initialized with an #mkldnn::memory::format_tag::any value of @p
        ///     format_kind.
        desc(prop_kind aprop_kind,
                rnn_direction direction,
                const memory::desc &src_layer_desc,
                const memory::desc &src_iter_desc,
                const memory::desc &weights_layer_desc,
                const memory::desc &weights_iter_desc,
                const memory::desc &bias_desc,
                const memory::desc &dst_layer_desc,
                const memory::desc &dst_iter_desc,
                rnn_flags flags = rnn_flags::undef) {
            error::wrap_c_api(mkldnn_lbr_gru_forward_desc_init(&data,
                        mkldnn::convert_to_c(aprop_kind),
                        mkldnn::convert_to_c(direction),
                        &src_layer_desc.data, &src_iter_desc.data,
                        &weights_layer_desc.data, &weights_iter_desc.data,
                        &bias_desc.data,
                        &dst_layer_desc.data, &dst_iter_desc.data,
                        mkldnn::convert_to_c(flags)),
                    "could not create a Linear-before-reset GRU forward descriptor");
        }

    };

    /// Primitive descriptor for LBR_GRU forward propagation.
    struct primitive_desc : public mkldnn::primitive_desc {
        primitive_desc() = default;

        primitive_desc(const desc &desc, const engine &e)
            : mkldnn::primitive_desc(&desc.data, nullptr, e, nullptr) {}

        primitive_desc(const desc &desc, const primitive_attr &attr, const engine &e)
            : mkldnn::primitive_desc(&desc.data, &attr, e, nullptr) {}

        /// Queries source layer memory descriptor.
        memory::desc src_layer_desc() const {
            return query_md(query::src_md, 0);
        }

        /// Queries source iteration memory descriptor.
        ///
        /// Returns a zero_md if no src_iter was specified at op_desc
        /// creation time.
        memory::desc src_iter_desc() const {

            return query_md(query::src_md, 1);
        }

        /// Queries weights layer memory descriptor.
        memory::desc weights_layer_desc() const {
            return query_md(query::weights_md, 0);
        }

        /// Queries weights iteration memory descriptor.
        memory::desc weights_iter_desc() const {
            return query_md(query::weights_md, 1);
        }

        /// Queries bias memory descriptor.
        ///
        /// Returns a zero_md if no bias was specified at op_desc
        /// creation time.
        memory::desc bias_desc() const {
            return query_md(query::weights_md, 2);
        }

        /// Queries destination layer memory descriptor.
        memory::desc dst_layer_desc() const {
            return query_md(query::dst_md, 0);
        }

        /// Queries destination iteration memory descriptor.
        ///
        /// Returns a zero_md if no dst_iter was specified at op_desc
        /// creation time.
        memory::desc dst_iter_desc() const {
            return query_md(query::dst_md, 1);
        }

        /// Queries workspace memory descriptor.
        ///
        /// Returns a zero_md if no worspace is required.
        memory::desc workspace_desc() const {
            return query_md(query::workspace_md, 0);
        }
    };

    lbr_gru_forward() = default;

    lbr_gru_forward(const primitive_desc &pd): primitive(pd) {}
};

/// LBR_GRU for backward propagation.  Implements descriptor, primitive descriptor,
/// and primitive.
struct lbr_gru_backward : public primitive {

    /// LBR_GRU descriptor for backward propagation.
    struct desc {
        mkldnn_rnn_desc_t data;

        /// Initializes an LBR_GRU descriptor for backward propagation using @p
        /// prop_kind, @p direction, and memory descriptors.
        ///
        /// @p flags is a parameter to the LBR GRU descriptor and is currently
        /// ignored.
        ///
        /// @note All memory descriptors are allowed to be initialized with
        ///       #mkldnn::memory::format_tag::any value of @p format_kind.
        ///
        /// @p src_iter_desc (simultaneously with @p diff_src_iter_desc), @p
        /// bias_desc (simultaneously with @p diff_bias_desc), and @p
        /// dst_iter_desc (simultaneously with @p diff_src_iter_desc) are
        /// allowed point to a zero memory descriptor, which would indicate
        /// that the LBR GRU primitive should not use them and consider them to be
        /// zero values.
        desc(prop_kind aprop_kind, rnn_direction direction,
                const memory::desc &src_layer_desc,
                const memory::desc &src_iter_desc,
                const memory::desc &weights_layer_desc,
                const memory::desc &weights_iter_desc,
                const memory::desc &bias_desc,
                const memory::desc &dst_layer_desc,
                const memory::desc &dst_iter_desc,
                const memory::desc &diff_src_layer_desc,
                const memory::desc &diff_src_iter_desc,
                const memory::desc &diff_weights_layer_desc,
                const memory::desc &diff_weights_iter_desc,
                const memory::desc &diff_bias_desc,
                const memory::desc &diff_dst_layer_desc,
                const memory::desc &diff_dst_iter_desc,
                rnn_flags flags = rnn_flags::undef) {
            error::wrap_c_api(mkldnn_lbr_gru_backward_desc_init(&data,
                        mkldnn::convert_to_c(aprop_kind),
                        mkldnn::convert_to_c(direction),
                        &src_layer_desc.data, &src_iter_desc.data,
                        &weights_layer_desc.data, &weights_iter_desc.data,
                        &bias_desc.data,
                        &dst_layer_desc.data, &dst_iter_desc.data,
                        &diff_src_layer_desc.data, &diff_src_iter_desc.data,
                        &diff_weights_layer_desc.data,
                        &diff_weights_iter_desc.data, &diff_bias_desc.data,
                        &diff_dst_layer_desc.data, &diff_dst_iter_desc.data,
                        mkldnn::convert_to_c(flags)),
                    "could not create an LBR_GRU backward descriptor");
        }

    };

    /// Primitive descriptor for LBR_GRU backward propagation.
    struct primitive_desc : public mkldnn::primitive_desc {
        primitive_desc() = default;

        primitive_desc(const desc &desc, const engine &e,
                const lbr_gru_forward::primitive_desc &hint_fwd_pd)
            : mkldnn::primitive_desc(&desc.data, nullptr, e, hint_fwd_pd.get()) {}

        primitive_desc(const desc &desc, const primitive_attr &attr, const engine &e,
                const lbr_gru_forward::primitive_desc &hint_fwd_pd)
            : mkldnn::primitive_desc(&desc.data, &attr, e, hint_fwd_pd.get()) {}

        /// Queries source layer memory descriptor.
        memory::desc src_layer_desc() const {
            return query_md(query::src_md, 0);
        }

        /// Queries source iteration memory descriptor.
        ///
        /// Returns a zero_md if no src_iter was specified at op_desc
        /// creation time.
        memory::desc src_iter_desc() const {

            return query_md(query::src_md, 1);
        }

        /// Queries weights layer memory descriptor.
        memory::desc weights_layer_desc() const {
            return query_md(query::weights_md, 0);
        }

        /// Queries weights iteration memory descriptor.
        memory::desc weights_iter_desc() const {
            return query_md(query::weights_md, 1);
        }

        /// Queries bias memory descriptor.
        ///
        /// Returns a zero_md if no bias was specified at op_desc
        /// creation time.
        memory::desc bias_desc() const {
            return query_md(query::weights_md, 2);
        }

        /// Queries destination layer memory descriptor.
        memory::desc dst_layer_desc() const {
            return query_md(query::dst_md, 0);
        }

        /// Queries destination iteration memory descriptor.
        ///
        /// Returns a zero_md if no dst_iter was specified at op_desc
        /// creation time.
        memory::desc dst_iter_desc() const {
            return query_md(query::dst_md, 1);
        }

        /// Queries workspace memory descriptor.
        ///
        /// Returns a zero_md if no worspace is required.
        memory::desc workspace_desc() const {
            return query_md(query::workspace_md, 0);
        }


        /// Queries diff source layer memory descriptor.
        memory::desc diff_src_layer_desc() const {
            return query_md(query::diff_src_md, 0);
        }

        /// Queries diff source iteration memory descriptor.
        ///
        /// Returns a zero_md if no diff_src_iter was specified at op_desc
        /// creation time.
        memory::desc diff_src_iter_desc() const {
            return query_md(query::diff_src_md, 1);
        }

        /// Queries diff weights layer memory descriptor.
        memory::desc diff_weights_layer_desc() const {
            return query_md(query::diff_weights_md, 0);
        }

        /// Queries diff weights iteration memory descriptor.
        memory::desc diff_weights_iter_desc() const {
            return query_md(query::diff_weights_md, 1);
        }

        /// Queries diff bias memory descriptor.
        memory::desc diff_bias_desc() const {
            return query_md(query::diff_weights_md, 2);
        }

        /// Queries diff destination layer memory descriptor.
        memory::desc diff_dst_layer_desc() const {
            return query_md(query::diff_dst_md, 0);
        }

        /// Queries diff destination iteration memory descriptor.
        ///
        /// Returns a zero_md if no diff_dst_iter was specified at op_desc
        /// creation time.
        memory::desc diff_dst_iter_desc() const {
            return query_md(query::diff_dst_md, 1);
        }
    };

    lbr_gru_backward() = default;

    lbr_gru_backward(const primitive_desc &pd): primitive(pd) {}
};

/// @}

/// @addtogroup cpp_api_shuffle Shuffle
/// A primitive to shuffle data along the axis.
///
/// @sa @ref dev_guide_shuffle in developer guide
/// @sa @ref c_api_shuffle in @ref c_api
/// @{

/// Shuffle for forward propagation.  Implements descriptor, primitive
/// descriptor, and primitive.
struct shuffle_forward : public primitive {

    /// Descriptor for shuffle forward propagation.
    struct desc {
        mkldnn_shuffle_desc_t data;

        /// Initializes a shuffle descriptor for forward propagation using @p
        /// prop_kind, memory descriptor @p data_desc, @p axis, and @p
        /// group_size.
        desc(prop_kind aprop_kind, const memory::desc &data_desc,
                int axis, int group_size) {
            error::wrap_c_api(mkldnn_shuffle_forward_desc_init(&data,
                        mkldnn::convert_to_c(aprop_kind), &data_desc.data,
                        axis, group_size),
                    "could not create a shuffle forward descriptor");
        }
    };

    /// Primitive descriptor for shuffle forward propagation.
    struct primitive_desc : public mkldnn::primitive_desc {
        primitive_desc() = default;

        primitive_desc(const desc &desc, const engine &e,
                const primitive_attr &aattr = primitive_attr())
            : mkldnn::primitive_desc(&desc.data, &aattr, e, nullptr) {}

        /// Queries source memory descriptor.
        memory::desc src_desc() const {
            return query_md(query::src_md, 0);
        }

        /// Queries destination memory descriptor.
        memory::desc dst_desc() const {
            return query_md(query::dst_md, 0);
        }
    };

    shuffle_forward() = default;

    shuffle_forward(const primitive_desc &pd): primitive(pd) {}
};

/// Shuffle for backward propagation.  Implements descriptor, primitive
/// descriptor, and primitive.
struct shuffle_backward : public primitive {

    // Descriptor for shuffle backward propagation.
    struct desc {
        mkldnn_shuffle_desc_t data;

        /// Initializes a shuffle descriptor for backward propagation using
        /// memory descriptor @p diff_data_desc, @p axis, and @p group_size.
        desc(const memory::desc &diff_data_desc, int axis, int group_size) {
            error::wrap_c_api(mkldnn_shuffle_backward_desc_init(&data,
                        &diff_data_desc.data, axis, group_size),
                    "could not create a shuffle backward descriptor");
        }
    };

    // Primitive descriptor for shuffle backward propagation.
    struct primitive_desc : public mkldnn::primitive_desc {
        primitive_desc() = default;

        primitive_desc(const desc &desc, const engine &e,
                const shuffle_forward::primitive_desc &hint_fwd_pd,
                const primitive_attr &aattr = primitive_attr())
            : mkldnn::primitive_desc(
                      &desc.data, &aattr, e, hint_fwd_pd.get()) {}

        /// Queries diff source gradient memory descriptor.
        memory::desc diff_src_desc() const {
            return query_md(query::diff_src_md, 0);
        }

        /// Queries diff destination memory descriptor.
        memory::desc diff_dst_desc() const {
            return query_md(query::diff_dst_md, 0);
        }
    };

    shuffle_backward() = default;

    shuffle_backward(const primitive_desc &pd): primitive(pd) {}
};

/// @}

/// @} Primitives

/// @} C++ API

// implementation section
#ifndef DOXYGEN_SHOULD_SKIP_THIS

inline primitive::primitive(const_mkldnn_primitive_desc_t c_pd) {
    mkldnn_primitive_t result;
    error::wrap_c_api(mkldnn_primitive_create(&result, c_pd),
            "could not create a primitive");
    reset(result);
}

inline primitive::primitive(const primitive_desc &pd): primitive(pd.get()) {}

inline void primitive::execute(stream &astream,
        const std::unordered_map<int, memory> &args) const {
    std::vector<mkldnn_exec_arg_t> c_args;
    c_args.reserve(args.size());
    for (const auto &a: args)
        c_args.push_back({a.first, a.second.get()});

    error::wrap_c_api(mkldnn_primitive_execute(get(), astream.get(),
                (int)c_args.size(), c_args.data()),
            "could not execute a primitive");
}
#endif // DOXYGEN_SHOULD_SKIP_THIS

} // namespace mkldnn

#endif<|MERGE_RESOLUTION|>--- conflicted
+++ resolved
@@ -837,7 +837,6 @@
     }
 #endif
 
-<<<<<<< HEAD
 #if MKLDNN_WITH_SYCL
     /// Constructs an engine from SYCL device and context objects.
     ///
@@ -847,9 +846,7 @@
     MKLDNN_API engine(kind akind, const cl::sycl::device& dev, const cl::sycl::context& ctx);
 #endif
 
-=======
     /// Constructs an engine from other engine @p aengine.
->>>>>>> 7c946efc
     explicit engine(const mkldnn_engine_t& aengine)
         : handle(aengine, true) {}
 
