--- conflicted
+++ resolved
@@ -279,16 +279,13 @@
     /// argument map @p args.
     void execute(
             stream &astream, const std::unordered_map<int, memory> &args) const;
-<<<<<<< HEAD
+    // TODO (Roma): provide more information about how argument map works.
 
 #ifdef DNNL_SYCL_DPCPP
     cl::sycl::event DNNL_API execute_sycl(stream &astream,
             const std::unordered_map<int, memory> &args,
             const std::vector<cl::sycl::event> &deps = {}) const;
 #endif
-=======
-    // TODO (Roma): provide more information about how argument map works.
->>>>>>> 642d3bbb
 };
 
 /// Converts a C++ primitive kind enum value @p akind to its C counterpart.
@@ -951,7 +948,6 @@
     }
 #endif
 
-<<<<<<< HEAD
 #if DNNL_WITH_SYCL
     /// Constructs an engine from SYCL device and context objects.
     ///
@@ -962,11 +958,8 @@
             const cl::sycl::context &ctx);
 #endif
 
-    /// Constructs an engine from other engine @p aengine.
-=======
     /// Constructs an engine from other engine @p aengine. The result is a
     /// weak handle.
->>>>>>> 642d3bbb
     explicit engine(const dnnl_engine_t &aengine) : handle(aengine, true) {}
 
     /// Constructs an engine from the primitive descriptor @p pd
@@ -1006,7 +999,6 @@
     }
 #endif
 
-<<<<<<< HEAD
 #if DNNL_WITH_SYCL
     /// Returns the underlying SYCL context object.
     cl::sycl::context DNNL_API get_sycl_context() const;
@@ -1015,10 +1007,8 @@
     cl::sycl::device DNNL_API get_sycl_device() const;
 #endif
 
-=======
     /// Constructs a weak engine handle based on the engine specified when
     /// creating the primitive descriptor @p pd.
->>>>>>> 642d3bbb
     template <class primitive_desc>
     static engine query(const primitive_desc &pd) {
         return query(pd, dnnl::query::engine);
@@ -1103,7 +1093,6 @@
     }
 #endif
 
-<<<<<<< HEAD
 #if DNNL_WITH_SYCL
     /// Constructs a stream for the specified engine and the SYCL queue.
     ///
@@ -1115,10 +1104,7 @@
     cl::sycl::queue DNNL_API get_sycl_queue() const;
 #endif
 
-    /// Waits for all primitives in the stream to finish.
-=======
     /// Waits for all primitives executing in the stream to finish.
->>>>>>> 642d3bbb
     stream &wait() {
         error::wrap_c_api(dnnl_stream_wait(get()), "could not wait a stream");
         return *this;
